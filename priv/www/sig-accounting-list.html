<!--  vim: set ts=3:  -->
<link rel="import" href="polymer/polymer.html">
<link rel="import" href="i18n-msg/i18n-msg.html">
<link rel="import" href="vaadin-grid/vaadin-grid.html">
<link rel="import" href="vaadin-grid/vaadin-grid-filter.html">
<link rel="import" href="iron-ajax/iron-ajax.html">

<dom-module id="sig-accounting-list">
	<template>
		<style>
			::-webkit-input-placeholder { /* Chrome/Opera/Safari */
				color: initial;
				font-weight: bold;
			}
			::-moz-placeholder { /* Firefox 19+ */
				color: initial;
				font-weight: bold;
			}
			:-ms-input-placeholder { /* IE 10+ */
				color: initial;
				font-weight: bold;
			}
			:-moz-placeholder { /* Firefox 18- */
				color: initial;
				font-weight: bold;
			}
			vaadin-grid {
				height: 100%;
				--vaadin-grid-header-cell: {
					background: #ffb04c;
				};
			}
			vaadin-grid .grouptitle {
				text-align: center;
				border-bottom-style: solid;
				border-color: var(--paper-yellow-900);
			}
			vaadin-grid input {
				font-size: inherit;
				background: #ffb04c;
				border-style: none;
			}
			.yellow-button {
				text-transform: none;
				color: #eeff41;
			}
		</style>
		<vaadin-grid id="accountingGrid">
			<vaadin-grid-column width="24ex" flex-grow="2">
				<template class="header">
					<vaadin-grid-filter
							aria-label="[[i18n.timeStamp]]"
							path="date"
							value="[[filterTimeStamp]]">
						<input
								placeholder="[[i18n.timeStamp]]"
								value="{{filterTimeStamp::input}}"
								focus-target>
					</vaadin-grid-filter>
				</template>
				<template>[[item.date]]</template>
			</vaadin-grid-column>
			<vaadin-grid-column width="8ex" flex-grow="8">
				<template class="header">
					<vaadin-grid-filter
							aria-label="[[i18n.clientIdentity]]"
							path="nasIdentifier"
							value="[[filterclientIdentityAcc]]">
						<input
								placeholder="[[i18n.clientIdentity]]"
								value="{{filterclientIdentityAcc::input}}"
								focus-target>
					</vaadin-grid-filter>
				</template>
				<template>[[item.nasIdentifier]]</template>
			</vaadin-grid-column>
			<vaadin-grid-column-group>
				<template class="header">
					<div class="grouptitle">[[i18n.seconds]]</div>
				</template>
				<vaadin-grid-column width="15ex" flex-grow="1">
					<template class="header">
						<vaadin-grid-filter
								aria-label="[[i18n.sessionDur]]"
								path="acctSessiontime"
								value="[[filteracctSessiontime]]">
							<input
									placeholder="[[i18n.sessionDur]]"
									value="{{filteracctSessiontime::input}}"
									focus-target>
						</vaadin-grid-filter>
					</template>
					<template>[[item.acctSessiontime]]</template>
				</vaadin-grid-column>
			</vaadin-grid-column-group>
			<vaadin-grid-column-group>
				<template class="header">
					<div class="grouptitle">[[i18n.bytes]]</div>
				</template>
				<vaadin-grid-column width="10ex" flex-grow="1">
					<template class="header">
						<vaadin-grid-filter
								aria-label="[[i18n.out]]"
								path="acctOutputoctets"
								value="[[filterout]]">
							<input
									placeholder="[[i18n.out]]"
									value="{{filterout::input}}"
									focus-target>
						</vaadin-grid-filter>
					</template>
					<template>[[item.acctOutputoctets]]</template>
				</vaadin-grid-column>
				<vaadin-grid-column width="10ex" flex-grow="1">
					<template class="header">
						<vaadin-grid-filter
								aria-label="[[i18n.in]]"
								path="acctInputoctets"
								value="[[filterin]]">
							<input
									placeholder="[[i18n.in]]"
									value="{{filterin::input}}"
									focus-target>
						</vaadin-grid-filter>
					</template>
					<template>[[item.acctInputoctets]]</template>
				</vaadin-grid-column>
				<vaadin-grid-column width="10ex" flex-grow="1">
					<template class="header">
						<vaadin-grid-filter
								aria-label="[[i18n.totalo]]"
								path="acctTotaloctets"
								value="[[filtertotal]]">
							<input
									placeholder="[[i18n.totalo]]"
									value="{{filtertotal::input}}"
									focus-target>
						</vaadin-grid-filter>
					</template>
					<template>[[item.acctTotaloctets]]</template>
				</vaadin-grid-column>
			</vaadin-grid-column-group>
			<vaadin-grid-column width="12ex" flex-grow="1">
				<template class="header">
					<vaadin-grid-filter
							aria-label="[[i18n.price]]"
							path="prices"
							value="[[filterPrices]]">
						<input
								placeholder="[[i18n.price]]"
								value="{{filterPrices::input}}"
								focus-target>
					</vaadin-grid-filter>
				</template>
				<template>[[item.prices]]</template>
			</vaadin-grid-column>
			<vaadin-grid-column width="12ex" flex-grow="1">
				<template class="header">
					<vaadin-grid-filter
							aria-label="[[i18n.userName]]"
							path="username"
							value="[[filterUserName]]">
						<input
								placeholder="[[i18n.userName]]"
								value="{{filterUserName::input}}"
								focus-target>
					</vaadin-grid-filter>
				</template>
				<template>[[item.username]]</template>
			</vaadin-grid-column>
			<vaadin-grid-column width="8ex" flex-grow="2">
				<template class="header">
					<vaadin-grid-filter
							aria-label="[[i18n.type]]"
							path="type"
							value="[[filterType]]">
						<input
								placeholder="[[i18n.type]]"
								value="{{filterType::input}}"
								focus-target>
					</vaadin-grid-filter>
				</template>
				<template>[[item.type]]</template>
			</vaadin-grid-column>
		</vaadin-grid>
		<paper-toast id="accountingErrorToast" duration="0">
			<paper-button
					class="yellow-button"
					onclick="accountingErrorToast.toggle()">
				Close
			</paper-button>
		</paper-toast>
		<iron-ajax id="getAccounting"
				url="/usageManagement/v1/usage"
				rejectWithRequest>
		</iron-ajax>
	</template>
	<script>
		Polymer ({
			is: 'sig-accounting-list',
			behaviors: [i18nMsgBehavior],
			properties: {
				activePage: {
					type: Boolean,
					value: false,
					observer: '_activePageChanged'
				},
				etag: {
					type: String,
					value: null
				},
				filterTimeStamp: {
					observer: '_filterTimeStamp'
				},
				filterclientIdentityAcc: {
					observer: '_filterclientIdentityAcc'
				},
				filteracctSessiontime: {
					observer: '_filteracctSessiontime'
				},
				filterout: {
					observer: '_filterout'
				},
				filterin: {
					observer: '_filterin'
				},
				filtertotal: {
					observer: '_filterTotal'
				},
				filterUserName: {
					observer: '_filterUserName'
				},
				filterPrices: {
					observer: '_filterPrices'
				},
				filterType: {
					observer: '_filterType'
				}
			},
			_activePageChanged: function(active) {
				if (active) {
					var grid = this.$.accountingGrid;
					grid.frozenColumns = 2;
					grid.columns = [
						{
							name: "date"
						},
						{
							name: "nasIdentifier"
						},
						{
							name: "acctSessiontime"
						},
						{
							name: "acctOutputoctets"
						},
						{
							name: "acctInputoctets"
						},
						{
							name: "acctTotaloctets"
						},
						{
							name: "username"
						},
						{
							name: "prices"
						},
						{
							name: "type"
						}
					];
					grid.dataProvider = this._getAccounting;
				}
			},
			_filterTimeStamp: function(filter) {
				this.etag = null;
				delete this.$.getAccounting.headers['If-Range'];
				this.$.accountingGrid.size = 0;
			},
			_filterclientIdentityAcc: function(filter) {
				this.etag = null;
				delete this.$.getAccounting.headers['If-Range'];
				this.$.accountingGrid.size = 0;
			}, 
			_filteracctSessiontime: function(filter) {
				this.etag = null;
				delete this.$.getAccounting.headers['If-Range'];
				this.$.accountingGrid.size = 0;
			},
			_filterout: function(filter) {
				this.etag = null;
				delete this.$.getAccounting.headers['If-Range'];
				this.$.accountingGrid.size = 0;
			},
			_filterin: function(filter) {
				this.etag = null;
				delete this.$.getAccounting.headers['If-Range'];
				this.$.accountingGrid.size = 0;
			},
			_filtertotal: function(filter) {
				this.etag = null;
				delete this.$.getAccounting.headers['If-Range'];
				this.$.accountingGrid.size = 0;
			},
			_filterUserName: function(filter) {
				this.etag = null;
				delete this.$.getAccounting.headers['If-Range'];
				this.$.accountingGrid.size = 0;
			},
			_filterPrices: function(filter) {
				this.etag = null;
				delete this.$.getAccounting.headers['If-Range'];
				this.$.accountingGrid.size = 0;
			},
			_filterType: function(filter) {
				this.etag = null;
				delete this.$.getAccounting.headers['If-Range'];
				this.$.accountingGrid.size = 0;
			},
			refreshAccounting: function() {
				this.etag = null;
				delete this.$.getAccounting.headers['If-Range'];
				this.filterTimeStamp = null;
				this.filterclientIdentityAcc = null;
				this.filteracctSessiontime = null;
				this.filterout = null;
				this.filterin = null;
				this.filtertotal = null;
				this.filterUserName = null;
				this.filterPrices = null;
				this.filterType = null
			},
			_getAccounting: function(params, callback) {
				var grid = document.getElementById('accountingGrid');
				var ajax = document.getElementById('getAccounting');
				delete ajax.params['date'];
				delete ajax.params['nasIdentifier'];
				delete ajax.params['acctSessiontime'];
				delete ajax.params['acctOutputoctets'];
				delete ajax.params['acctInputoctets'];
				delete ajax.params['acctTotaloctets'];
				delete ajax.params['filter'];
				ajax.params['type'] = "AAAAccountingUsage";
				function checkHead(param) {
<<<<<<< HEAD
					return param.path == "date" || param.path == "type" || param.path == "status"
					|| param.path == "acctSessiontime" || param.path == "acctOutputoctets"
					|| param.path == "acctInputoctets" || param.path == "acctTotaloctets";
=======
					return param.path == "date" || param.path == "type" || param.path == "status";
>>>>>>> aad9322c
				}
				var head;
				params.filters.filter(checkHead).forEach(function(filter) {
					if (filter.value) {
						ajax.params[filter.path] = filter.value;
					}
				});
				function checkChar(param) {
<<<<<<< HEAD
					return param.path != "date" && param.path != "type" && param.path != "status"
					|| param.path != "acctSessiontime" || param.path != "acctOutputoctets"
					|| param.path != "acctInputoctets" || param.path != "acctTotaloctets";
=======
					return param.path != "date" && param.path != "type" && param.path != "status";
>>>>>>> aad9322c
				}
				params.filters.filter(checkChar).forEach(function(filter) {
console.log(params.filters.filter);
console.log(filter.path);
console.log(filter.value);
					if (filter.value) {
						if (!ajax.params['filter']) {
							ajax.params['filter'] = "\"[{usageCharacteristic.contains=[";
						} else {
							ajax.params['filter'] += ",";
						}
							if(isNaN(filter.value)) {
								ajax.params['filter'] += "{name=" + filter.path + ",value.like=[" + filter.value + "%]}";
							} else {
								ajax.params['filter'] += "{name=" + filter.path + ",value.gte=" + filter.value + "%}";
							}
					}
				});
				if (ajax.params['filter']) {
					ajax.params['filter'] += "]}]\"";
				}
				accountingList = document.getElementById('accountingList');
				handleAjaxResponse = function(request) {
					if (request) {
						accountingList.etag = request.xhr.getResponseHeader('ETag');
						var range = request.xhr.getResponseHeader('Content-Range');
						var range1 = range.split("/");
						var range2 = range1[0].split("-");
						if (range1[1] != "*") {
							grid.size = Number(range1[1]);
						} else {
							grid.size = Number(range2[1]) + grid.pageSize * 2;
						}
						var vaadinItems = new Array();
						for (var index in request.response) {
							var newRecord = new Object();
							newRecord.date = request.response[index].date;
							function checkChar2(characteristic) {
								return characteristic.name == "nasIdentifier";
							}
							var index2 = request.response[index].usageCharacteristic.findIndex(checkChar2);
							if(index2 != -1) {
								newRecord.nasIdentifier = request.response[index].usageCharacteristic[index2].value;
							}
							function checkChar3(characteristic) {
								return characteristic.name == "acctSessionTime";
							}
							var index3 = request.response[index].usageCharacteristic.findIndex(checkChar3);
							if(index3 != -1) {
								newRecord.acctSessiontime = request.response[index].usageCharacteristic[index3].value;
							}
							function checkChar4(characteristic) {
								return characteristic.name == "outputOctets";
							}
							var index4 = request.response[index].usageCharacteristic.findIndex(checkChar4);
							if(index4 != -1) {
								newRecord.acctOutputoctets = request.response[index].usageCharacteristic[index4].value;
							}
							function checkChar5(characteristic) {
								return characteristic.name == "inputOctets";
							}
							var index5 = request.response[index].usageCharacteristic.findIndex(checkChar5);
							if(index5 != -1) {
								newRecord.acctInputoctets = request.response[index].usageCharacteristic[index5].value;
							}
							function checkChar6(characteristic) {
								return characteristic.name == "acctTotalOctets";
							}
							var index6 = request.response[index].usageCharacteristic.findIndex(checkChar6);
							if(index6 != -1) {
								newRecord.acctTotaloctets = results[index].acctTotaloctets;
							}
							function checkChar7(characteristic) {
								return characteristic.name == "username";
							}
							var username1 = request.response[index].usageCharacteristic.find(checkChar7);
							if (username1 != undefined) {
								newRecord.username = username1.value;
							}
							function checkChar8(characteristic) {
								return characteristic.name == "type";
							}
							var index8 = request.response[index].usageCharacteristic.findIndex(checkChar8);
							if (index8 != -1) {
								newRecord.type = request.response[index].usageCharacteristic[index8].value;
							}
							for(var indexTax in request.response[index].ratedProductUsage) {
								var taxObj = request.response[index].ratedProductUsage[indexTax].taxExcludedRatingAmount;
								if(taxObj) {
									newRecord.prices = taxObj;
								}
							}
						vaadinItems[index] = newRecord;
						}
						callback(vaadinItems);
					} else {
						grid.size = 0;
						callback([]);
					}
				},
				handleAjaxError = function(error) {
					accountingList.etag = null;
					var toast = document.getElementById('usageToastError');
					toast.text = error;
					toast.open();
					if(!grid.size) {
						grid.size = 0;
					}
					callback([]);
				}
				if (ajax.loading) {
					ajax.lastRequest.completes.then(function(request) {
					var startRange = params.page * params.pageSize + 1;
					var endRange = startRange + params.pageSize - 1;
					ajax.headers['Range'] = "items=" + startRange + "-" + endRange;
					if (accountingList.etag && params.page > 0) {
						ajax.headers['If-Range'] = accountingList.etag;
					} else {
						delete ajax.headers['If-Range'];
					}
						return ajax.generateRequest().completes;
					}, handleAjaxError).then(handleAjaxResponse, handleAjaxError);
				} else {
					var startRange = params.page * params.pageSize + 1;
					var endRange = startRange + params.pageSize - 1;
					ajax.headers['Range'] = "items=" + startRange + "-" + endRange;
					if (accountingList.etag && params.page > 0) {
						ajax.headers['If-Range'] = accountingList.etag;
					} else {
						delete ajax.headers['If-Range'];
					}
					ajax.generateRequest().completes.then(handleAjaxResponse, handleAjaxError);
				}
			}
		});
	</script>
</dom-module><|MERGE_RESOLUTION|>--- conflicted
+++ resolved
@@ -343,13 +343,7 @@
 				delete ajax.params['filter'];
 				ajax.params['type'] = "AAAAccountingUsage";
 				function checkHead(param) {
-<<<<<<< HEAD
-					return param.path == "date" || param.path == "type" || param.path == "status"
-					|| param.path == "acctSessiontime" || param.path == "acctOutputoctets"
-					|| param.path == "acctInputoctets" || param.path == "acctTotaloctets";
-=======
 					return param.path == "date" || param.path == "type" || param.path == "status";
->>>>>>> aad9322c
 				}
 				var head;
 				params.filters.filter(checkHead).forEach(function(filter) {
@@ -358,18 +352,9 @@
 					}
 				});
 				function checkChar(param) {
-<<<<<<< HEAD
-					return param.path != "date" && param.path != "type" && param.path != "status"
-					|| param.path != "acctSessiontime" || param.path != "acctOutputoctets"
-					|| param.path != "acctInputoctets" || param.path != "acctTotaloctets";
-=======
 					return param.path != "date" && param.path != "type" && param.path != "status";
->>>>>>> aad9322c
 				}
 				params.filters.filter(checkChar).forEach(function(filter) {
-console.log(params.filters.filter);
-console.log(filter.path);
-console.log(filter.value);
 					if (filter.value) {
 						if (!ajax.params['filter']) {
 							ajax.params['filter'] = "\"[{usageCharacteristic.contains=[";
