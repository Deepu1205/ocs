--- conflicted
+++ resolved
@@ -79,11 +79,7 @@
 							class="cancel-button"
 							dialog-dismiss
 							autofocus
-<<<<<<< HEAD
-							onclick="addUserModal.cancel()">
-=======
 							onclick="userAddModal.close()">
->>>>>>> b2c35c17
 						<i18n-msg msgid="cancel">
 							Cancel
 						</i18n-msg>
@@ -98,10 +94,7 @@
 			id="addUserAjax"
 			url="/partyManagement/v1/individual"
 			method = "post"
-<<<<<<< HEAD
 			content-type="application/json"
-=======
->>>>>>> b2c35c17
 			on-loading-changed="_onLoadingChanged"
 			on-response="_addUserResponse"
 			on-error="_addUserError">
@@ -132,7 +125,6 @@
 				characteristic.push(password);
 				characteristic.push(language);
 				user.characteristic = characteristic;
-<<<<<<< HEAD
 				this.$.addUserAjax.body = user;
 				this.$.addUserAjax.generateRequest();
 			},
@@ -146,26 +138,13 @@
 			_addUserError: function(event) {
 				this.$.addUserToastError.text = event.detail.request.xhr.statusText;
 				this.$.addUserToastError.open();
-=======
-				var ajax = this.$.addUserAjax;
-				ajax.body = user;
-				ajax.generateRequest();
-			},
-			 _addUserResponse: function(event) {
-				this.$.addUserModal.close();
-				document.getElementById("userGrid").clearCache();
->>>>>>> b2c35c17
 			},
 			 _addUserError: function(event) {
 				this.$.addUserToastError.text = event.detail.request.xhr.statusText;
 				this.$.addUserToastError.open();
 			},
 			_onLoadingChanged: function(event) {
-<<<<<<< HEAD
 				if (this.$.addUserAjax.loading) {
-=======
-				if (document.getElementById("addUserAjax").loading) {
->>>>>>> b2c35c17
 					document.getElementById("progress").disabled = false;
 				} else {
 					document.getElementById("progress").disabled = true;
