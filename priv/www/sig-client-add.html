--- conflicted
+++ resolved
@@ -159,13 +159,9 @@
 				</paper-button>
 				<paper-button dialog-dismiss
 						class="cancel-button"
-<<<<<<< HEAD
 						dialog-dismiss
 						autofocus
 						onclick="addClientModal.close()">
-=======
-						onclick="clientAddModal.close()">
->>>>>>> 964ce93d
 					<i18n-msg msgid="cancel">
 							Cancel
 					</i18n-msg>
@@ -205,11 +201,7 @@
 				id="addClientAjax"
 				url="/ocs/v1/client"
 				method = "post"
-<<<<<<< HEAD
-				content-type="application/json",
-=======
 				content-type="application/json"
->>>>>>> 964ce93d
 				on-loading-changed="_onLoadingChanged"
 				on-response="_addClientResponse"
 				on-error="_addClientError">
