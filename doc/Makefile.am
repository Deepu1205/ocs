--- conflicted
+++ resolved
@@ -34,13 +34,9 @@
 			ocs_rest_res_subscriber.html \
 			ocs_rest_res_client.html \
 			ocs_rest_res_usage.html \
-<<<<<<< HEAD
 			ocs_rest_res_access.html \
 			ocs_rest_res_accounting.html \
-=======
-			ocs_rest_res_radius.html \
 			ocs_rest_res_http.html \
->>>>>>> 15fb54a2
 			mod_ocs_rest_dispatcher.html \
 			mod_ocs_rest_accepted_content.html \
 			mod_ocs_rest_delete.html \
