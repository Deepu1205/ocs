%%% ocs_rest_res_subscriber.erl
%%%%%%%%%%%%%%%%%%%%%%%%%%%%%%%%%%%%%%%%%%%%%%%%%%%%%%%%%%%%%%%%%%%%%%%%%%%%%
%%% @copyright 2016 - 2017 SigScale Global Inc.
%%% @end
%%% Licensed under the Apache License, Version 2.0 (the "License");
%%% you may not use this file except in compliance with the License.
%%% You may obtain a copy of the License at
%%%
%%%     http://www.apache.org/licenses/LICENSE-2.0
%%%
%%% Unless required by applicable law or agreed to in writing, software
%%% distributed under the License is distributed on an "AS IS" BASIS,
%%% WITHOUT WARRANTIES OR CONDITIONS OF ANY KIND, either express or implied.
%%% See the License for the specific language governing permissions and
%%% limitations under the License.
%%%%%%%%%%%%%%%%%%%%%%%%%%%%%%%%%%%%%%%%%%%%%%%%%%%%%%%%%%%%%%%%%%%%%%%%%%%%%
%%% @doc This library module implements resource handling functions
%%% 	for a REST server in the {@link //ocs. ocs} application.
%%%
-module(ocs_rest_res_subscriber).
-copyright('Copyright (c) 2016 - 2017 SigScale Global Inc.').

-export([content_types_accepted/0, content_types_provided/0,
		get_subscribers/1, get_subscriber/2, post_subscriber/1,
		patch_subscriber/4, delete_subscriber/1]).

-include_lib("radius/include/radius.hrl").
-include("ocs.hrl").

-spec content_types_accepted() -> ContentTypes
	when
		ContentTypes :: list().
%% @doc Provides list of resource representations accepted.
content_types_accepted() ->
	["application/json", "application/json-patch+json"].

-spec content_types_provided() -> ContentTypes
	when
		ContentTypes :: list().
%% @doc Provides list of resource representations available.
content_types_provided() ->
	["application/json"].

-spec get_subscriber(Id, Query) -> Result
	when
		Id :: string(),
		Query :: [{Key :: string(), Value :: string()}],
		Result :: {ok, Headers :: [tuple()], Body :: iolist()}
				| {error, ErrorCode :: integer()}.
%% @doc Body producing function for `GET /ocs/v1/subscriber/{id}'
%% requests.
get_subscriber(Id, Query) ->
	case lists:keytake("fields", 1, Query) of
		{value, {_, L}, NewQuery} ->
			get_subscriber(Id, NewQuery, string:tokens(L, ","));
		false ->
			get_subscriber(Id, Query, [])
	end.
%% @hidden
get_subscriber(Id, [] = _Query, Filters) ->
	get_subscriber1(Id, Filters);
get_subscriber(_Id, _Query, _Filters) ->
	{error, 400}.
%% @hidden
get_subscriber1(Id, Filters) ->
	case ocs:find_subscriber(Id) of
		{ok, #subscriber{password = PWBin, attributes = Attributes,
				buckets = Buckets, product = Product, enabled = Enabled,
				multisession = Multi, last_modified = LM}} ->
			Etag = etag(LM),
			Att = radius_to_json(Attributes),
			Att1 = {array, Att},
			Password = binary_to_list(PWBin),
			RespObj1 = [{"id", Id}, {"href", "/ocs/v1/subscriber/" ++ Id}],
			RespObj2 = [{"attributes", Att1}],
			RespObj3 = case Filters == []
				orelse lists:member("password", Filters) of
					true ->
						[{"password", Password}];
					false ->
						[]
				end,
			RespObj4 = case Filters == []
<<<<<<< HEAD
				orelse lists:keymember("totalBalance", 1, Filters) of
=======
				orelse lists:member("balance", Filters) of
>>>>>>> b2c35c17
					true ->
						AccBalance = accumulated_balance(Buckets),
						[{"totalBalance", AccBalance}];
					false ->
						[]
				end,
			RespObj5 = case Filters == []
<<<<<<< HEAD
				orelse lists:keymember("product", 1, Filters) of
					true ->
						[{"product", Product#product_instance.product}];
					false ->
						[]
				end,
			RespObj6 = case Filters == []
				orelse lists:keymember("enabled", 1, Filters) of
=======
				orelse lists:member("enabled", Filters) of
>>>>>>> b2c35c17
					true ->
						[{"enabled", Enabled}];
					false ->
						[]
				end,
<<<<<<< HEAD
			RespObj7 = case Filters == []
				orelse lists:keymember("multisession", 1, Filters) of
=======
			RespObj6 = case Filters == []
				orelse lists:member("multisession", Filters) of
>>>>>>> b2c35c17
					true ->
						[{"multisession", Multi}];
					false ->
						[]
				end,
			JsonObj  = {struct, RespObj1 ++ RespObj2 ++ RespObj3
					++ RespObj4 ++ RespObj5 ++ RespObj6 ++ RespObj7},
			Body = mochijson:encode(JsonObj),
			Headers = [{content_type, "application/json"}, {etag, Etag}],
			{ok, Headers, Body};
		{error, not_found} ->
			{error, 404}
	end.

-spec get_subscribers(Query) -> Result
	when
		Query :: [{Key :: string(), Value :: string()}],
		Result :: {ok, Headers :: [tuple()], Body :: iolist()}
				| {error, ErrorCode :: integer()}.
%% @doc Body producing function for `GET /ocs/v1/subscriber'
%% requests.
get_subscribers(Query) ->
	case ocs:get_subscribers() of
		{error, _} ->
			{error, 404};
		Subscribers ->
			case lists:keytake("fields", 1, Query) of
				{value, {_, L}, NewQuery} ->
					get_subscribers(Subscribers, NewQuery, string:tokens(L, ","));
				false ->
					get_subscribers(Subscribers, Query, [])
			end
	end.
%% @hidden
get_subscribers(Subscribers, Query, Filters) ->
	try
		case lists:keytake("sort", 1, Query) of
			{value, {_, "id"}, NewQuery} ->
				{lists:keysort(#subscriber.name, Subscribers), NewQuery};
			{value, {_, "-id"}, NewQuery} ->
				{lists:reverse(lists:keysort(#subscriber.name, Subscribers)), NewQuery};
			{value, {_, "password"}, NewQuery} ->
				{lists:keysort(#subscriber.password, Subscribers), NewQuery};
			{value, {_, "-password"}, NewQuery} ->
				{lists:reverse(lists:keysort(#subscriber.password, Subscribers)), NewQuery};
			{value, {_, "totalBalance"}, NewQuery} ->
				{lists:keysort(#subscriber.buckets, Subscribers), NewQuery};
			{value, {_, "-totalBalance"}, NewQuery} ->
				{lists:reverse(lists:keysort(#subscriber.buckets, Subscribers)), NewQuery};
			{value, {_, "product"}, NewQuery} ->
				{lists:keysort(#subscriber.product, Subscribers), NewQuery};
			{value, {_, "-product"}, NewQuery} ->
				{lists:reverse(lists:keysort(#subscriber.product, Subscribers)), NewQuery};
			{value, {_, "enabled"}, NewQuery} ->
				{lists:keysort(#subscriber.enabled, Subscribers), NewQuery};
			{value, {_, "-enabled"}, NewQuery} ->
				{lists:reverse(lists:keysort(#subscriber.enabled, Subscribers)), NewQuery};
			{value, {_, "multisession"}, NewQuery} ->
				{lists:keysort(#subscriber.multisession, Subscribers), NewQuery};
			{value, {_, "-multisession"}, NewQuery} ->
				{lists:reverse(lists:keysort(#subscriber.multisession, Subscribers)), NewQuery};
			false ->
				{Subscribers, Query};
			_ ->
				throw(400)
		end
	of
		{SortedSubscribers, NextQuery} ->
			get_subscribers1(SortedSubscribers, NextQuery, Filters)
	catch
		throw:400 ->
			{error, 400}
	end.
%% @hidden
get_subscribers1(Subscribers, Query, Filters) ->
	{Id, Query1} = case lists:keytake("id", 1, Query) of
		{value, {_, V1}, Q1} ->
			{V1, Q1};
		false ->
			{[], Query}
	end,
	{Password, Query2} = case lists:keytake("password", 1, Query1) of
		{value, {_, V2}, Q2} ->
			{V2, Q2};
		false ->
			{[], Query1}
	end,
	{Balance, Query3} = case lists:keytake("totalBalance", 1, Query2) of
		{value, {_, V3}, Q3} ->
			{V3, Q3};
		false ->
			{[], Query2}
	end,
	{Product, Query4} = case lists:keytake("product", 1, Query3) of
		{value, {_, V4}, Q4} ->
			{V4, Q4};
		false ->
			{[], Query3}
	end,
	{Enabled, Query5} = case lists:keytake("enabled", 1, Query3) of
		{value, {_, V5}, Q5} ->
			{V5, Q5};
		false ->
			{[], Query4}
	end,
	{Multi, Query6} = case lists:keytake("multisession", 1, Query4) of
		{value, {_, V6}, Q6} ->
			{V6, Q6};
		false ->
			{[], Query5}
	end,
	get_subscribers2(Subscribers, Id, Password, Balance, Product, Enabled, Multi, Query6, Filters).
%% @hidden
get_subscribers2(Subscribers, Id, Password, Balance, Product, Enabled, Multi, [] = _Query, Filters) ->
	F = fun(#subscriber{name = Na, password = Pa, attributes = Attributes, 
			buckets = Bu, product = Prod, enabled = Ena, multisession = Mul}) ->
		Nalist = binary_to_list(Na),
		T1 = lists:prefix(Id, Nalist),
		Palist = binary_to_list(Pa),
		T2 = lists:prefix(Password, Palist),
		Att = radius_to_json(Attributes),
		Att1 = {array, Att},
		T3 = lists:prefix(Balance, Bu),
		T4 = lists:prefix(Product, Prod#product_instance.product),
		T5 = lists:prefix(Enabled, atom_to_list(Ena)),
		T6 = lists:prefix(Multi, atom_to_list(Mul)),
		if
			T1 and T2 and T3 and T4 and T5 and T6 ->
				RespObj1 = [{"id", Nalist}, {"href", "/ocs/v1/subscriber/" ++ Nalist}],
				RespObj2 = [{"attributes", Att1}],
				RespObj3 = case Filters == []
						orelse lists:member("password", Filters) of
					true ->
						[{"password", Palist}];
					false ->
						[]
				end,
				RespObj4 = case Filters == []
<<<<<<< HEAD
						orelse lists:keymember("totalBalance", 1, Filters) of
=======
						orelse lists:member("balance", Filters) of
>>>>>>> b2c35c17
					true ->
						AccBalance = accumulated_balance(Bu),
						[{"totalBalance", AccBalance}];
					false ->
						[]
				end,
				RespObj5 = case Filters == []
<<<<<<< HEAD
						orelse lists:keymember("product", 1, Filters) of
					true ->
						[{"product", Prod#product_instance.product}];
					false ->
						[]
				end,
				RespObj6 = case Filters == []
						orelse lists:keymember("enabled", 1, Filters) of
=======
						orelse lists:member("enabled", Filters) of
>>>>>>> b2c35c17
					true ->
						[{"enabled", Ena}];
					false ->
						[]
				end,
<<<<<<< HEAD
				RespObj7 = case Filters == []
						orelse lists:keymember("multisession", 1, Filters) of
=======
				RespObj6 = case Filters == []
						orelse lists:member("multisession", Filters) of
>>>>>>> b2c35c17
					true ->
						[{"multisession", Mul}];
					false ->
						[]
				end,
				{true, {struct, RespObj1 ++ RespObj2 ++ RespObj3
							++ RespObj4 ++ RespObj5 ++ RespObj6 ++ RespObj7}};
			true ->
				false
		end
	end,
	try
		JsonObj = lists:filtermap(F, Subscribers),
		Size = integer_to_list(length(JsonObj)),
		ContentRange = "items 1-" ++ Size ++ "/" ++ Size,
		Body  = mochijson:encode({array, lists:reverse(JsonObj)}),
		{ok, [{content_type, "application/json"},
				{content_range, ContentRange}], Body}
	catch
		_:_Reason ->
			{error, 500}
	end;
get_subscribers2(_, _, _, _, _, _, _, _, _) ->
	{error, 400}.

-spec post_subscriber(RequestBody) -> Result 
	when 
		RequestBody :: list(),
		Result :: {ok, Headers :: [tuple()], Body :: iolist()}
				| {error, ErrorCode :: integer()}.
%% @doc Respond to `POST /ocs/v1/subscriber' and add a new `subscriber'
%% resource.
post_subscriber(RequestBody) ->
	try 
		{struct, Object} = mochijson:decode(RequestBody),
		IdIn = proplists:get_value("id", Object),
		PasswordIn = proplists:get_value("password", Object),
		Product = proplists:get_value("product", Object),
		Attributes = case lists:keyfind("attributes", 1, Object) of
			{_, {array, JsonObjList}} ->
				json_to_radius(JsonObjList);
			false ->
				[]
		end,
		{Buckets, BucketRef} = case lists:keyfind("buckets", 1, Object) of
			{"buckets", {array, BktStruct}} ->
				F = fun({struct, Bucket}, AccIn) ->
					{_, Amount} = lists:keyfind("amount", 1, Bucket),
					{_, Units} = lists:keyfind("units", 1, Bucket),
					BucketType = bucket_type(Units),
					_Product = proplists:get_value("product", Bucket, ""),
					BR = #bucket{bucket_type = BucketType, remain_amount =
						#remain_amount{unit = Units, amount = Amount}},
					[BR | AccIn]
				end,
				{lists:reverse(lists:foldl(F, [], BktStruct)), {array, BktStruct}};
			false ->
				undefined
		end,
		Enabled = proplists:get_value("enabled", Object),
		Multi = proplists:get_value("multisession", Object),
		case ocs:add_subscriber(IdIn, PasswordIn, Product, Buckets, Attributes, Enabled, Multi) of
			{ok, #subscriber{name = IdOut, last_modified = LM} = S} ->
				Id = binary_to_list(IdOut),
				Location = "/ocs/v1/subscriber/" ++ Id,
				JAttributes = {array, radius_to_json(S#subscriber.attributes)},
				RespObj = [{id, Id}, {href, Location},
						{password, binary_to_list(S#subscriber.password)},
						{attributes, JAttributes}, {buckets, BucketRef},
						{enabled, S#subscriber.enabled},
						{multisession, S#subscriber.multisession},
						{product, (S#subscriber.product)#product_instance.product}],
				JsonObj  = {struct, RespObj},
				Body = mochijson:encode(JsonObj),
				Headers = [{location, Location}, {etag, etag(LM)}],
				{ok, Headers, Body};
			{error, _} ->
				{error, 400}
		end
	catch
		_:_ ->
			{error, 400}
	end.

-spec patch_subscriber(Id, Etag, ContenType, ReqBody) -> Result
	when
		Id :: string(),
		Etag :: undefined | list(),
		ContenType :: string(),
		ReqBody :: list(),
		Result :: {ok, Headers :: [tuple()], Body :: iolist()}
				| {error, ErrorCode :: integer()} .
%% @doc	Respond to `PATCH /ocs/v1/subscriber/{id}' request and
%% Updates a existing `subscriber''s password or attributes. 
patch_subscriber(Id, undefined, CType, ReqBody) ->
	patch_subscriber1(Id, undefined, CType, ReqBody);
patch_subscriber(Id, Etag, CType, ReqBody) ->
	try
		Etag1 = etag(Etag),
		patch_subscriber1(Id, Etag1, CType, ReqBody)
	catch
		_:_ ->
			{error, 400}
	end.
%% @hidden
patch_subscriber1(Id, Etag, "application/json-patch+json", ReqBody) ->
	try
		{array, OpList} = mochijson:decode(ReqBody),
		case execute_json_patch_operations(Id, Etag, OpList) of
			{ok, #subscriber{password = Password,
					attributes = RadAttr, buckets = Buckets,
					enabled = Enabled, multisession = MSession}} ->
				Attributes = {array, radius_to_json(RadAttr)},
				TotalBalance = accumulated_balance(Buckets),
				RespObj =[{id, Id}, {href, "/ocs/v1/subscriber/" ++ Id},
				{password, Password}, {attributes, Attributes},
				{totalBalance, TotalBalance}, {enabled, Enabled}, {multisession, MSession}],
				JsonObj  = {struct, RespObj},
				RespBody = mochijson:encode(JsonObj),
				Headers = case Etag of
					undefined ->
						[];
					_ ->
						[{etag, etag(Etag)}]
				end,
				{ok, Headers, RespBody};
			{error, Status} ->
				{error, Status}
		end
	catch
		_:_ ->
			{error, 400}
	end.

-spec delete_subscriber(Id) -> Result
	when
		Id :: string(),
		Result :: {ok, Headers :: [tuple()], Body :: iolist()}
				| {error, ErrorCode :: integer()} .
%% @doc Respond to `DELETE /ocs/v1/subscriber/{id}' request and deletes
%% a `subscriber' resource. If the deletion is succeeded return true.
delete_subscriber(Id) ->
	ok = ocs:delete_subscriber(Id),
	{ok, [], []}.

%%----------------------------------------------------------------------
%%  internal functions
%%----------------------------------------------------------------------

%% @hidden
json_to_radius(JsonObjList) ->
	json_to_radius(JsonObjList, []).
%% @hidden
json_to_radius([{struct, [{"name", "ascendDataRate"}, {"value", V}]} | T], Acc) when V == null; V == "" ->
	json_to_radius(T,Acc);
json_to_radius([{struct, [{"name", "ascendDataRate"}, {"value", V}]} | T], Acc) ->
	Attribute = {?VendorSpecific, {?Ascend, {?AscendDataRate, V}}},
	json_to_radius(T, [Attribute | Acc]);
json_to_radius([{struct, [{"name", "ascendXmitRate"}, {"value", V}]} | T], Acc) when V == null; V == "" ->
	json_to_radius(T,Acc);
json_to_radius([{struct, [{"name", "ascendXmitRate"}, {"value", V}]} | T], Acc) ->
	Attribute = {?VendorSpecific, {?Ascend, {?AscendXmitRate, V}}},
	json_to_radius(T, [Attribute | Acc]);
json_to_radius([{struct,[{"name","sessionTimeout"}, {"value", V}]} | T], Acc) when V == null; V == "" ->
	json_to_radius(T, Acc);
json_to_radius([{struct,[{"name","sessionTimeout"}, {"value", V}]} | T], Acc) ->
	Attribute = {?SessionTimeout, V},
	json_to_radius(T, [Attribute | Acc]);
json_to_radius([{struct,[{"name","acctInterimInterval"}, {"value", V}]} | T], Acc) when V == null; V == ""->
	json_to_radius(T,Acc);
json_to_radius([{struct,[{"name","acctInterimInterval"}, {"value", V}]} | T], Acc) ->
	Attribute = {?AcctInterimInterval, V},
	json_to_radius(T, [Attribute | Acc]);
json_to_radius([{struct,[{"name","class"}, {"value", V}]} | T], Acc) when V == null; V == "" ->
	json_to_radius(T, Acc);
json_to_radius([{struct,[{"name","class"}, {"value", V}]} | T], Acc) ->
	Attribute = {?Class, V},
	json_to_radius(T, [Attribute | Acc]);
json_to_radius([{struct, [{"name", "vendorSpecific"} | VendorSpecific]} | T], Acc) ->
	case vendor_specific(VendorSpecific) of
		[] ->
			json_to_radius(T, Acc);
		Attribute ->
			json_to_radius(T, [Attribute | Acc])
	end;
json_to_radius([], Acc) ->
	Acc.

%% @hidden
radius_to_json(RadiusAttributes) ->
	radius_to_json(RadiusAttributes, []).
%% @hidden
radius_to_json([{?SessionTimeout, V} | T], Acc) ->
	Attribute = {struct, [{"name", "sessionTimeout"}, {"value",  V}]},
	radius_to_json(T, [Attribute | Acc]);
radius_to_json([{?AcctInterimInterval, V} | T], Acc) ->
	Attribute = {struct, [{"name", "acctInterimInterval"}, {"value", V}]},
	radius_to_json(T, [Attribute | Acc]);
radius_to_json([{?Class, V} | T], Acc) ->
	Attribute = {struct, [{"name", "class"}, {"value", V}]},
	radius_to_json(T, [Attribute | Acc]);
radius_to_json([{?VendorSpecific, {?Ascend, {?AscendDataRate, V}}} | T], Acc) ->
	Attribute = {struct, [{"name", "ascendDataRate"}, {"value",  V}]},
	radius_to_json(T, [Attribute | Acc]);
radius_to_json([{?VendorSpecific, {?Ascend, {?AscendXmitRate, V}}} | T], Acc) ->
	Attribute = {struct, [{"name", "ascendXmitRate"}, {"value",  V}]},
	radius_to_json(T, [Attribute | Acc]);
radius_to_json([{?VendorSpecific, _} = H | T], Acc) ->
	Attribute = {struct, vendor_specific(H)},
	radius_to_json(T, [Attribute | Acc]);
radius_to_json([_| T], Acc) ->
	radius_to_json(T, Acc);
radius_to_json([], Acc) ->
	Acc.

%% @hidden
vendor_specific(AttrJson) when is_list(AttrJson) ->
	{_, Type} = lists:keyfind("type", 1, AttrJson),
	{_, VendorID} = lists:keyfind("vendorId", 1, AttrJson),
	{_, Key} = lists:keyfind("vendorType", 1, AttrJson),
	case lists:keyfind("value", 1, AttrJson) of
		{_, null} ->
			[];
		{_, Value} ->
			{Type, {VendorID, {Key, Value}}}
	end;
vendor_specific({?VendorSpecific, {VendorID, {VendorType, Value}}}) ->
	AttrObj = [{"name", vendorSpecific},
				{"vendorId", VendorID},
				{"vendorType", VendorType},
				{"value", Value}],
	{struct, AttrObj}.

-spec etag(V1) -> V2
	when
		V1 :: string() | {N1, N2},
		V2 :: {N1, N2} | string(),
		N1 :: integer(),
		N2 :: integer().
%% @doc Generate a tuple with 2 integers from Etag string
%% value or vice versa.
%% @hidden
etag(V) when is_list(V) ->
	[TS, N] = string:tokens(V, "-"),
	{list_to_integer(TS), list_to_integer(N)};
etag(V) when is_tuple(V) ->
	{TS, N} = V,
	integer_to_list(TS) ++ "-" ++ integer_to_list(N).

-spec execute_json_patch_operations(Id, Etag, OpList) ->
		{ok, Subscriber} | {error, Status} when
	Id				:: string() | binary(),
	Etag			:: undefined | tuple(),
	OpList		:: [{struct, [tuple()]}],
	Subscriber	:: #subscriber{},
	Status		:: 412 | 404 | 500.
%% @doc Execute json-patch opearations and return subscriber record
%% @private
execute_json_patch_operations(Id, Etag, OpList) when is_list(Id) ->
	BinId = list_to_binary(Id),
	execute_json_patch_operations(BinId, Etag, OpList);
execute_json_patch_operations(Id, Etag, OpList) ->
	F = fun() ->
		case mnesia:read(subscriber, Id, write) of
			[Entry] when
					Entry#subscriber.last_modified == Etag;
					Etag == undefined ->
				F2 = fun({struct, OpObj}) ->
					case validate_operation(OpObj) of
						{"replace", Path, Value} ->
							ok = patch_replace(Id, Path, Value);
						{"add", Path, Value} ->
							ok = patch_add(Id, Path, Value);
						{error, malformed_request} ->
							throw(malformed_request)
					end
				end,
				lists:foreach(F2, OpList),
				[NewEntry] = mnesia:read(subscriber, Id),
				NewEntry;
			[#subscriber{}] ->
				throw(precondition_failed);
			[] ->
				throw(not_found)
		end
	end,
	case mnesia:transaction(F) of
		{atomic, Subscriber} ->
			{ok, Subscriber};
		{aborted, {throw, malformed_request}} ->
			{error, 400};
		{aborted, {throw, not_found}} ->
			{error, 404};
		{aborted, {throw, precondition_failed}} ->
			{error, 412};
		{aborted, _Reason} ->
			{error,  500}
	end.

-spec validate_operation(Operation) -> Result
	when
		Operation	:: [tuple()],
		Result		:: {Op, Path, Value} | {error, Reason},
		Op				:: string(),
		Path			:: string(),
		Value			:: string() | tuple() | atom(),
		Reason		:: malformed_request.
%% @doc validate elements in an operation object and return
%% `op', `path' and `value' or reason for failed.
validate_operation(Operation) ->
	OpT = lists:keyfind("op", 1, Operation),
	PathT = lists:keyfind("path", 1, Operation),
	ValueT = lists:keyfind("value", 1, Operation),
	case OpT of
		{_, "replace"} ->
			validate_operation1(replace, OpT, PathT, ValueT);
		{_, "add"} ->
			validate_operation1(add, OpT, PathT, ValueT);
		_ ->
			{error, malformed_request}
	end.
%% @hidden
validate_operation1(replace, OpT, {_, Path} = PathT, ValueT) ->
	[Target | _] = string:tokens(Path, "/"),
	Members = ["name", "password", "attributes",
		"enabled", "multisession"],
	case lists:member(Target, Members) of
		true ->
			validate_operation2(OpT, PathT, ValueT);
		false ->
			{error, malformed_request}
	end;
validate_operation1(add, OpT, {_, Path} = PathT, ValueT) ->
	[Target | _] = string:tokens(Path, "/"),
	Members = ["buckets"],
	case lists:member(Target, Members) of
		true ->
			validate_operation2(OpT, PathT, ValueT);
		false ->
			{error, malformed_request}
	end.
%% @hidden
validate_operation2(OpT, PathT, ValueT) ->
	case {OpT, PathT, ValueT} of
		{{_, Op}, {_, Path}, {_, Value}} ->
			{Op, Path, Value};
		_ ->
			{error, malformed_request}
	end.

-spec patch_replace(Id, Path, Value) -> ok
	when
		Id				:: binary(),
		Path			:: string(),
		Value			:: string() | atom() | tuple().
%% @doc replace the give value with given target path.
patch_replace(Id, Path , Value) ->
	[Target] = string:tokens(Path, "/"),
	patch_replace1(Target , Id, Value).
%% @hidden
patch_replace1("name", Id, Value) ->
	[Subscriber] = mnesia:read(subscriber, Id),
	UpdateSubscriber = Subscriber#subscriber{name = list_to_binary(Value)},
	do_write(UpdateSubscriber);
patch_replace1("password", Id, Value) ->
	[Subscriber] = mnesia:read(subscriber, Id),
	UpdateSubscriber =
		Subscriber#subscriber{password = list_to_binary(Value)},
	do_write(UpdateSubscriber);
patch_replace1("attributes", Id, {array, Value}) ->
	[Subscriber] = mnesia:read(subscriber, Id),
	RadAttributes = json_to_radius(Value),
	UpdateSubscriber =
		Subscriber#subscriber{attributes = RadAttributes},
	do_write(UpdateSubscriber);
patch_replace1("enabled", Id, Value) when is_list(Value) ->
	[Subscriber] = mnesia:read(subscriber, Id),
	Enabled = case Value of
		"true" ->
			true;
		"false" ->
			false
	end,
	UpdateSubscriber =
		Subscriber#subscriber{enabled = Enabled},
	do_write(UpdateSubscriber);
patch_replace1("enabled", Id, Value) when is_atom(Value) ->
	[Subscriber] = mnesia:read(subscriber, Id),
	UpdateSubscriber =
		Subscriber#subscriber{enabled = Value},
	do_write(UpdateSubscriber);
patch_replace1("multisession", Id, Value) when is_list(Value) ->
	[Subscriber] = mnesia:read(subscriber, Id),
	MultiSession = case Value of
		"true" ->
			true;
		"false" ->
			false
	end,
	UpdateSubscriber =
		Subscriber#subscriber{multisession = MultiSession},
	do_write(UpdateSubscriber);
patch_replace1("multisession", Id, Value) when is_atom(Value) ->
	[Subscriber] = mnesia:read(subscriber, Id),
	UpdateSubscriber =
		Subscriber#subscriber{multisession = Value},
	do_write(UpdateSubscriber).

-spec patch_add(Id, Path, Value) -> ok
	when
		Id		:: binary(),
		Path	:: string(),
		Value	:: string() | atom() | tuple().
%% @doc add the give value with given target location.
patch_add(Id, Path, Value) ->
	[Target, Location] = string:tokens(Path, "/"),
	patch_add1(Target , Id, Value, Location).
%% @hidden
patch_add1("buckets" , Id, Value, Location) ->
	[Subscriber] = mnesia:read(subscriber, Id),
	OldBuckets = Subscriber#subscriber.buckets,
	patch_add(buckets , Value, Location, OldBuckets, Subscriber).
%% @hidden
patch_add(buckets , Value, "-", OldBuckets, Subscriber) ->
	{struct, BucketObj} = Value,
	{_, Amount} = lists:keyfind("amount", 1, BucketObj),
	{_, Units} =  lists:keyfind("units", 1, BucketObj),
	BucketType = bucket_type(Units),
	Bucket = #bucket{bucket_type = BucketType, remain_amount =
			#remain_amount{unit = Units, amount = Amount}},
	NewBuckets = lists:append(OldBuckets, [Bucket]),
	UpdateSubscriber =
		Subscriber#subscriber{buckets = NewBuckets},
	do_write(UpdateSubscriber);
patch_add(buckets , Value, _Location, OldBuckets, Subscriber) ->
	{struct, BucketObj} = mochijson:decode(Value),
	{_, Amount} = lists:keyfind("amount", 1, BucketObj),
	{_, Units} =  lists:keyfind("units", 1, BucketObj),
	BucketType = bucket_type(Units),
	Bucket = #bucket{bucket_type = BucketType, remain_amount =
			#remain_amount{unit = Units, amount = Amount}},
	NewBuckets = lists:append(OldBuckets, [Bucket]),
	UpdateSubscriber =
		Subscriber#subscriber{buckets = NewBuckets},
	do_write(UpdateSubscriber).

-spec do_write(Record) -> ok
	when
		Record :: #subscriber{}.
%% @hidden
do_write(Record) ->
	mnesia:write(Record).

-spec accumulated_balance(Buckets) ->	AccumulatedBalance
	when
		Buckets					:: [#bucket{}],
		AccumulatedBalance	:: tuple().
%% @doc return accumulated buckets as a json object.
accumulated_balance([]) ->
	[];
accumulated_balance(Buckets) ->
	accumulated_balance1(Buckets, []).
%% @hidden
accumulated_balance1([], AccBalance) ->
	F = fun({octets, {U1, A1}}, AccIn) ->
				Obj = {struct, [{"amount", A1}, {"units", U1}]},
				[Obj | AccIn];
			({cents, {U2, A2}}, AccIn) ->
				Obj = {struct, [{"amount", A2}, {"units", U2}]},
				[Obj | AccIn];
			({seconds, {U3, A3}}, AccIn) ->
				Obj = {struct, [{"amount", A3}, {"units", U3}]},
				[Obj | AccIn]
	end,
	JsonArray = lists:reverse(lists:foldl(F, [], AccBalance)),
	{array, JsonArray};
accumulated_balance1([Bucket | T], AccBalance) ->
	accumulated_balance1(T, accumulated_balance2(Bucket, AccBalance)).
%% @hidden
accumulated_balance2(#bucket{bucket_type = octets, remain_amount =
		#remain_amount{unit = Units, amount = Amount}}, AccBalance) ->
	accumulated_balance3(octets, Units, Amount, AccBalance);
accumulated_balance2(#bucket{bucket_type = cents, remain_amount =
		#remain_amount{unit = Units, amount = Amount}}, AccBalance) ->
	accumulated_balance3(cents, Units, Amount, AccBalance);
accumulated_balance2(#bucket{bucket_type = seconds, remain_amount =
		#remain_amount{unit = Units, amount = Amount}}, AccBalance) ->
	accumulated_balance3(seconds, Units, Amount, AccBalance).
%accumulated_balance2([], AccBalance) ->
%	AccBalance.
%% @hidden
accumulated_balance3(Key, Units, Amount, AccBalance) ->
	case lists:keytake(Key, 1, AccBalance) of
		{value, {Key, {Units, Balance}}, Rest} ->
			[{Key, {Units, Amount + Balance}} | Rest];
		false ->
			[{Key, {Units, Amount}} | AccBalance]
	end.

-spec bucket_type(SBucketType) -> BucketType
	when
		SBucketType	:: string(),
		BucketType	:: octets | cents | seconds.
%% @doc return the bucket type.
bucket_type(BucketType) ->
	bucket_type1(string:to_lower(BucketType)).
%% @hidden
bucket_type1("octets") ->
	octets;
bucket_type1("cents") ->
	cents;
bucket_type1("seconds") ->
	seconds.
<|MERGE_RESOLUTION|>--- conflicted
+++ resolved
@@ -81,11 +81,7 @@
 						[]
 				end,
 			RespObj4 = case Filters == []
-<<<<<<< HEAD
-				orelse lists:keymember("totalBalance", 1, Filters) of
-=======
-				orelse lists:member("balance", Filters) of
->>>>>>> b2c35c17
+				orelse lists:member("totalBalance", 1, Filters) of
 					true ->
 						AccBalance = accumulated_balance(Buckets),
 						[{"totalBalance", AccBalance}];
@@ -93,30 +89,21 @@
 						[]
 				end,
 			RespObj5 = case Filters == []
-<<<<<<< HEAD
-				orelse lists:keymember("product", 1, Filters) of
+				orelse lists:member("product", 1, Filters) of
 					true ->
 						[{"product", Product#product_instance.product}];
 					false ->
 						[]
 				end,
 			RespObj6 = case Filters == []
-				orelse lists:keymember("enabled", 1, Filters) of
-=======
-				orelse lists:member("enabled", Filters) of
->>>>>>> b2c35c17
+				orelse lists:member("enabled", 1, Filters) of
 					true ->
 						[{"enabled", Enabled}];
 					false ->
 						[]
 				end,
-<<<<<<< HEAD
 			RespObj7 = case Filters == []
-				orelse lists:keymember("multisession", 1, Filters) of
-=======
-			RespObj6 = case Filters == []
-				orelse lists:member("multisession", Filters) of
->>>>>>> b2c35c17
+				orelse lists:member("multisession", 1, Filters) of
 					true ->
 						[{"multisession", Multi}];
 					false ->
@@ -255,11 +242,7 @@
 						[]
 				end,
 				RespObj4 = case Filters == []
-<<<<<<< HEAD
-						orelse lists:keymember("totalBalance", 1, Filters) of
-=======
-						orelse lists:member("balance", Filters) of
->>>>>>> b2c35c17
+						orelse lists:member("totalBalance", 1, Filters) of
 					true ->
 						AccBalance = accumulated_balance(Bu),
 						[{"totalBalance", AccBalance}];
@@ -267,30 +250,21 @@
 						[]
 				end,
 				RespObj5 = case Filters == []
-<<<<<<< HEAD
-						orelse lists:keymember("product", 1, Filters) of
+						orelse lists:member("product", 1, Filters) of
 					true ->
 						[{"product", Prod#product_instance.product}];
 					false ->
 						[]
 				end,
 				RespObj6 = case Filters == []
-						orelse lists:keymember("enabled", 1, Filters) of
-=======
-						orelse lists:member("enabled", Filters) of
->>>>>>> b2c35c17
+						orelse lists:member("enabled", 1, Filters) of
 					true ->
 						[{"enabled", Ena}];
 					false ->
 						[]
 				end,
-<<<<<<< HEAD
 				RespObj7 = case Filters == []
-						orelse lists:keymember("multisession", 1, Filters) of
-=======
-				RespObj6 = case Filters == []
-						orelse lists:member("multisession", Filters) of
->>>>>>> b2c35c17
+						orelse lists:member("multisession", 1, Filters) of
 					true ->
 						[{"multisession", Mul}];
 					false ->
