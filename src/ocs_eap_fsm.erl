%%% ocs_eap_fsm.erl
%%%%%%%%%%%%%%%%%%%%%%%%%%%%%%%%%%%%%%%%%%%%%%%%%%%%%%%%%%%%%%%%%%%%%%%%%%%%%
%%% @copyright 2016 SigScale Global Inc.
%%% @end
%%% Licensed under the Apache License, Version 2.0 (the "License");
%%% you may not use this file except in compliance with the License.
%%% You may obtain a copy of the License at
%%%
%%%     http://www.apache.org/licenses/LICENSE-2.0
%%%
%%% Unless required by applicable law or agreed to in writing, software
%%% distributed under the License is distributed on an "AS IS" BASIS,
%%% WITHOUT WARRANTIES OR CONDITIONS OF ANY KIND, either express or implied.
%%% See the License for the specific language governing permissions and
%%% limitations under the License.
%%%%%%%%%%%%%%%%%%%%%%%%%%%%%%%%%%%%%%%%%%%%%%%%%%%%%%%%%%%%%%%%%%%%%%%%%%%%%
%%% @reference <a href="http://tools.ietf.org/rfc/rfc3579.txt">
%%% 	RFC3579 - RADIUS Support For EAP</a>
%%%
-module(ocs_eap_fsm).
-copyright('Copyright (c) 2016 SigScale Global Inc.').

-behaviour(gen_fsm).

%% export the eap_fsm API
-export([]).

%% export the eap_fsm state callbacks
-export([idle/2, wait_for_id/2, wait_for_commit/2, wait_for_confirm/2]).

%% export the call backs needed for gen_fsm behaviour
-export([init/1, handle_event/3, handle_sync_event/4, handle_info/3,
			terminate/3, code_change/4]).

%% @headerfile "include/radius.hrl"
-include_lib("radius/include/radius.hrl").
-include("ocs_eap_codec.hrl").
-record(statedata,
		{address :: inet:ip_address(),
		port :: pos_integer(),
		session_id:: {NAS :: inet:ip_address() | string(),
				Port :: string(), Peer :: string()},
		radius_id :: byte(),
		eap_id :: byte(),
		grp_dec  = 19 :: byte(),
		rand_func = 1 :: byte(),
		prf = 1 :: byte(),
		authenticator :: binary(),
		secret :: binary(),
		password :: binary(),
		eap_fsm :: pid(),
		token :: binary(),
		prep :: none | rfc2759 | saslprep,
		peer_id :: string(),
		pwe :: binary(),
		s_rand :: integer(),
		scalar_s :: binary(),
		element_s :: binary(),
		scalar_p :: binary(),
		element_p :: binary(),
		ks :: binary(),
		confirm_s :: binary()}).

-define(TIMEOUT, 30000).

%%----------------------------------------------------------------------
%%  The eap_fsm API
%%----------------------------------------------------------------------

%%----------------------------------------------------------------------
%%  The eap_fsm gen_fsm call backs
%%----------------------------------------------------------------------

-spec init(Args :: list()) ->
	Result :: {ok, StateName :: atom(), StateData :: #statedata{}}
		| {ok, StateName :: atom(), StateData :: #statedata{},
			Timeout :: non_neg_integer() | infinity}
		| {ok, StateName :: atom(), StateData :: #statedata{}, hibernate}
		| {stop, Reason :: term()} | ignore.
%% @doc Initialize the {@module} finite state machine.
%% @see //stdlib/gen_fsm:init/1
%% @private
%%
init([RadiusFsm, Address, Port, Identifier,
		Authenticator, Secret, SessionID] = _Args) ->
	process_flag(trap_exit, true),
	StateData = #statedata{eap_fsm = RadiusFsm, address = Address,
			port = Port, authenticator = Authenticator, secret = Secret,
			radius_id = Identifier, session_id = SessionID},
	{ok, idle, StateData, 0}.

-spec idle(Event :: timeout | term(), StateData :: #statedata{}) ->
	Result :: {next_state, NextStateName :: atom(), NewStateData :: #statedata{}}
		| {next_state, NextStateName :: atom(), NewStateData :: #statedata{},
		Timeout :: non_neg_integer() | infinity}
		| {next_state, NextStateName :: atom(), NewStateData :: #statedata{}, hibernate}
		| {stop, Reason :: normal | term(), NewStateData :: #statedata{}}.
%% @doc Handle events sent with {@link //stdlib/gen_fsm:send_event/2.
%%		gen_fsm:send_event/2} in the <b>idle</b> state.
%% @@see //stdlib/gen_fsm:StateName/2
%% @private
idle(timeout, #statedata{eap_fsm = RadiusFsm, radius_id = RadiusID,
		authenticator = RequestAuthenticator, secret = Secret} = StateData) ->
	EapID = 1,
	Token = crypto:rand_bytes(4),
	{ok, HostName} = inet:gethostname(),
	Body = #eap_pwd_id{group_desc = 19, token = Token,
			pwd_prep = none, identity = HostName},
	BodyData = ocs_eap_codec:eap_pwd_id(Body),
	Header = #eap_pwd{type = ?PWD, length = false,
			more = false, pwd_exch = id, data = BodyData},
	EAPData = ocs_eap_codec:eap_pwd(Header),
	Packet = #eap_packet{code = ?Request,
			identifier = EapID, data = EAPData},
	EAPPacketData = ocs_eap_codec:eap_packet(Packet),
	AttributeList0 = radius_attributes:new(),
	AttributeList1 = radius_attributes:store(?EAPMessage,
			EAPPacketData, AttributeList0),
	AttributeList2 = radius_attributes:store(?MessageAuthenticator,
			<<0,0,0,0,0,0,0,0,0,0,0,0,0,0,0,0>>, AttributeList1),
	AttrList2bin = radius_attributes:codec(AttributeList2),
	Response1 = #radius{code = ?AccessChallenge, id = RadiusID,
			authenticator = RequestAuthenticator, attributes = AttrList2bin},
	ResponsePacket1 = radius:codec(Response1),
	MessageAuthenticator = crypto:hmac(md5, Secret, ResponsePacket1),
	AttributeList3 = radius_attributes:store(?MessageAuthenticator,
			MessageAuthenticator, AttributeList1),
	AttributeData = radius_attributes:codec(AttributeList3),
	Length = size(AttributeData) + 20,
	ResponseAuthenticator = crypto:hash(md5,[<<?AccessChallenge, RadiusID,
			Length:16>>, RequestAuthenticator, AttributeData, Secret]),
	Response = #radius{code = ?AccessChallenge, id = RadiusID,
			authenticator = ResponseAuthenticator, attributes = AttributeData},
	ResponsePacket = radius:codec(Response),
	radius:response(RadiusFsm, {response, ResponsePacket}),
	NewStateData = StateData#statedata{eap_id = EapID,
			token = Token, prep = none},
	{next_state, wait_for_id, NewStateData, ?TIMEOUT}.

-spec wait_for_id(Event :: timeout | term(), StateData :: #statedata{}) ->
	Result :: {next_state, NextStateName :: atom(), NewStateData :: #statedata{}}
		| {next_state, NextStateName :: atom(), NewStateData :: #statedata{},
		Timeout :: non_neg_integer() | infinity}
		| {next_state, NextStateName :: atom(), NewStateData :: #statedata{}, hibernate}
		| {stop, Reason :: normal | term(), NewStateData :: #statedata{}}.
%% @doc Handle events sent with {@link //stdlib/gen_fsm:send_event/2.
%%		gen_fsm:send_event/2} in the <b>wait_for_id</b> state. This state is responsible
%%		for sending EAP-PWD-ID request to peer.
%% @@see //stdlib/gen_fsm:StateName/2
%% @private
%%
wait_for_id(timeout, #statedata{session_id = SessionID} = StateData)->
	{stop, {shutdown, SessionID}, StateData};
wait_for_id({eap_response, EAPPacket} , #statedata{token = Token,
		eap_id = EapID, radius_id = RadiusID, secret = Secret,
		eap_fsm = RadiusFsm, authenticator = RequestAuthenticator} = StateData)->
	{ok, HostName} = inet:gethostname(),
	S_rand = crypto:rand_bytes(4),
	try 
		EAPData = ocs_eap_codec:eap_packet(EAPPacket),
		#eap_packet{code = ?Response, identifier = EapID, data = Data} = EAPData,
		EAPHeader = ocs_eap_codec:eap_pwd(Data),
		#eap_pwd{type = ?PWD, pwd_exch = id, data = BodyData} = EAPHeader,
		Body = ocs_eap_codec:eap_pwd_id(BodyData),
		#eap_pwd_id{token = Token, pwd_prep = none, identity = PeerID} = Body,
		PWE = ocs_eap_pwd:compute_pwe(Token, PeerID, HostName, Secret),
		{ScalarS, ElementS} = ocs_eap_pwd:compute_scalar(<<S_rand:256>>, PWE),
		Body = #eap_pwd_commit{scalar = ScalarS, element = ElementS},
		BodyData = ocs_eap_codec:eap_pwd_commit(Body),
		Header = #eap_pwd{type = ?PWD, length = false,
				more = false, pwd_exch = commit, data = BodyData},
		EAPData = ocs_eap_codec:eap_pwd(Header),
		NewEAPID = EapID + 1,
		Packet = #eap_packet{code = ?Request, identifier = NewEAPID, data = EAPData},
		EAPPacketData = ocs_eap_codec:eap_packet(Packet),
		AttributeList0 = radius_attributes:new(),
		AttributeList1 = radius_attributes:store(?EAPMessage,
				EAPPacketData, AttributeList0),
		AttributeList2 = radius_attributes:store(?MessageAuthenticator,
				<<0,0,0,0,0,0,0,0,0,0,0,0,0,0,0,0>>, AttributeList1),
		AttrList2bin = radius_attributes:codec(AttributeList2),
		Response1 = #radius{code = ?AccessChallenge, id = RadiusID,
				authenticator = RequestAuthenticator, attributes = AttrList2bin},
		ResponsePacket1 = radius:codec(Response1),
		MessageAuthenticator = crypto:hmac(md5, Secret, ResponsePacket1),
		AttributeList3 = radius_attributes:store(?MessageAuthenticator,
				MessageAuthenticator, AttributeList1),
		AttributeData = radius_attributes:codec(AttributeList3),
		Length = size(AttributeData) + 20,
		ResponseAuthenticator = crypto:hash(md5,[<<?AccessChallenge, RadiusID,
				Length:16>>, RequestAuthenticator, AttributeData, Secret]),
		Response = #radius{code = ?AccessChallenge, id = RadiusID,
				authenticator = ResponseAuthenticator, attributes = AttributeData},
		ResponsePacket = radius:codec(Response),
		radius:response(RadiusFsm, {response, ResponsePacket}),
		NewStateData = StateData#statedata{pwe = PWE, s_rand = S_rand, peer_id = PeerID,
			eap_id = NewEAPID, scalar_s = ScalarS, element_s = ElementS},
		{next_state, wait_for_commit, NewStateData, ?TIMEOUT}
	catch
		_:_ ->
			radius:response(RadiusFsm, {error, ignore}),
			{next_state, wait_for_id, StateData, ?TIMEOUT}
	end.

-spec wait_for_commit(Event :: timeout | term(), StateData :: #statedata{}) ->
	Result :: {next_state, NextStateName :: atom(), NewStateData :: #statedata{}}
		| {next_state, NextStateName :: atom(), NewStateData :: #statedata{},
		Timeout :: non_neg_integer() | infinity}
		| {next_state, NextStateName :: atom(), NewStateData :: #statedata{}, hibernate}
		| {stop, Reason :: normal | term(), NewStateData :: #statedata{}}.
%% @doc Handle events sent with {@link //stdlib/gen_fsm:send_event/2.
%%		gen_fsm:send_event/2} in the <b>wait_for_commit</b> state.
%% @@see //stdlib/gen_fsm:StateName/2
%% @private
%%
wait_for_commit(timeout, #statedata{session_id = SessionID} = StateData)->
	{stop, {shutdown, SessionID}, StateData};
wait_for_commit({eap_response, EAPPacket}, #statedata{radius_id = RadiusID, pwe = PWE,
		element_s = ElementS, scalar_s = ScalarS, scalar_p = ScalarP,
		element_p = ElementP, authenticator = RequestAuthenticator, secret = Secret,
<<<<<<< HEAD
		eap_fsm = RadiusFsm, grp_dec = GrpDec, rand_func = RandomFunc,
		prf = PRF } = StateData)->
=======
		radius_fsm = RadiusFsm, grp_dec = GrpDec, rand_func = RandomFunc,
		prf = PRF, s_rand = S_rand} = StateData)->
>>>>>>> fa14b81b
	try 
		EAPData = ocs_eap_codec:eap_packet(EAPPacket),
		#eap_packet{code = ?Response, identifier = EapID, data = Data} = EAPData,
		EAPHeader = ocs_eap_codec:eap_pwd(Data),
		#eap_pwd{type = ?PWD, pwd_exch = commit, data = BodyData} = EAPHeader,
		Body = ocs_eap_codec:eap_pwd_commit(BodyData),
		#eap_pwd_commit{element = ElementP, scalar = ScalarP} = Body,
		NewStateData = StateData#statedata{scalar_p = ScalarP, element_p = ElementP},
		case 	wait_for_commit1(BodyData, NewStateData) of
			ok ->
				Ks = ocs_eap_pwd:compute_ks(<<S_rand:256>>, PWE, ScalarP, ElementP),
				Input = [<<Ks/binary, ElementS/binary, ScalarS/binary, ElementP/binary,
						ScalarP/binary, 0, GrpDec/binary, RandomFunc/binary, PRF/binary>>],
				ConfirmS = ocs_eap_pwd:h(Input),
				Body = #eap_pwd_confirm{confirm = ConfirmS},
				BodyData = ocs_eap_codec:eap_pwd_confirm(Body),
				Header = #eap_pwd{type = ?PWD, length = false,
						more = false, pwd_exch = confirm, data = BodyData},
				EAPData = ocs_eap_codec:eap_pwd(Header),
				NewEAPID = EapID + 1,
				Packet = #eap_packet{code = ?Request, identifier = NewEAPID, data = EAPData},
				EAPPacketData = ocs_eap_codec:eap_packet(Packet),
				AttributeList0 = radius_attributes:new(),
				AttributeList1 = radius_attributes:store(?EAPMessage,
						EAPPacketData, AttributeList0),
				AttributeList2 = radius_attributes:store(?MessageAuthenticator,
						<<0,0,0,0,0,0,0,0,0,0,0,0,0,0,0,0>>, AttributeList1),
				AttrList2bin = radius_attributes:codec(AttributeList2),
				Response1 = #radius{code = ?AccessChallenge, id = RadiusID,
						authenticator = RequestAuthenticator, attributes = AttrList2bin},
				ResponsePacket1 = radius:codec(Response1),
				MessageAuthenticator = crypto:hmac(md5, Secret, ResponsePacket1),
				AttributeList3 = radius_attributes:store(?MessageAuthenticator,
						MessageAuthenticator, AttributeList1),
				AttributeData = radius_attributes:codec(AttributeList3),
				Length = size(AttributeData) + 20,
				ResponseAuthenticator = crypto:hash(md5,[<<?AccessChallenge, RadiusID,
				Length:16>>, RequestAuthenticator, AttributeData, Secret]),
				Response = #radius{code = ?AccessChallenge, id = RadiusID,
						authenticator = ResponseAuthenticator, attributes = AttributeData},
				ResponsePacket = radius:codec(Response),
				radius:response(RadiusFsm, {response, ResponsePacket}),
				NewStateData = StateData#statedata{eap_id = NewEAPID, ks = Ks,
						confirm_s = ConfirmS},
				{next_state, wait_for_confirm, StateData, ?TIMEOUT};
			{error,exit} ->
				{next_state, wait_for_commit, StateData,0}
		end
	catch
		_:_ ->
			radius:response(RadiusFsm, {error, ignore}),
			{next_state, wait_for_commit, StateData,0}
	end.
%% @hidden
wait_for_commit1(BodyData, #statedata{scalar_s = ScalarS, element_s = ElementS,
		eap_fsm = RadiusFsm, radius_id = RadiusID,
		secret = Secret, authenticator = RequestAuthenticator} = StateData) ->
		ExpectedSize = size(<<ElementS/binary, ScalarS/binary>>),
		case size(BodyData) of 
			ExpectedSize ->
				wait_for_commit2(StateData);
			_ ->
				send_reject(RadiusID, RequestAuthenticator, Secret, RadiusFsm),
				{error, exit}
		end.
%% @hidden
wait_for_commit2(#statedata{element_p = ElementP, scalar_p = ScalarP, scalar_s = ScalarS,
		element_s = ElementS,  eap_fsm = RadiusFsm, radius_id = RadiusID,
		secret = Secret, authenticator = RequestAuthenticator} = StateData) ->
	case {ElementP, ScalarP} of
		{ElementS, ScalarS} ->
			send_reject(RadiusID, RequestAuthenticator, Secret, RadiusFsm),
			{error, exit};
		_ ->
			wait_for_commit3(StateData)
	end.
%% @hidden
wait_for_commit3(#statedata{scalar_p = ScalarP, eap_fsm = RadiusFsm, radius_id = RadiusID,
		secret = Secret, authenticator = RequestAuthenticator} = _StateData)->
	case ScalarP of
		_ScalarP_Valid when  1 =< ScalarP, ScalarP >= $R ->
			ok;
		_ScalarP_Out_of_Range ->
			send_reject(RadiusID, RequestAuthenticator, Secret, RadiusFsm),
			{error, exit}
	end.

-spec wait_for_confirm(Event :: timeout | term(), StateData :: #statedata{}) ->
	Result :: {next_state, NextStateName :: atom(), NewStateData :: #statedata{}}
		| {next_state, NextStateName :: atom(), NewStateData :: #statedata{},
		Timeout :: non_neg_integer() | infinity}
		| {next_state, NextStateName :: atom(), NewStateData :: #statedata{}, hibernate}
		| {stop, Reason :: normal | term(), NewStateData :: #statedata{}}.
%% @doc Handle events sent with {@link //stdlib/gen_fsm:send_event/2.
%%		gen_fsm:send_event/2} in the <b>wait_for_confirm</b> state.
%% @@see //stdlib/gen_fsm:StateName/2
%% @private
%%
wait_for_confirm(timeout, #statedata{session_id = SessionID} = StateData)->
	{stop, {shutdown, SessionID}, StateData};
wait_for_confirm({eap_response, EAPPacket}, #statedata{radius_id = RadiusID,
<<<<<<< HEAD
		authenticator = RequestAuthenticator, secret = Secret, eap_fsm = RadiusFsm} = StateData)->
	try 
=======
		authenticator = RequestAuthenticator, secret = Secret, radius_fsm = RadiusFsm,
		peer_id = PeerID, token = Token, confirm_s = ConfirmS, element_s = ElementS,
		scalar_s = ScalarS, ks = Ks, eap_id = EapID} = StateData)->
	try
>>>>>>> fa14b81b
		EAPData = ocs_eap_codec:eap_packet(EAPPacket),
		#eap_packet{code = ?Response, identifier = EapID, data = Data} = EAPData,
		EAPHeader = ocs_eap_codec:eap_pwd(Data),
		#eap_pwd{type = ?PWD, pwd_exch = confirm, data = BodyData} = EAPHeader,
		Body = ocs_eap_codec:eap_pwd_confirm(BodyData),
		#eap_pwd_confirm{confirm = ConfirmP} = Body,
		case 	wait_for_confirm1(BodyData, StateData) of
			ok ->
				{ok, HostName} = inet:gethostname(),
				P_rand = crypto:rand_uniform(1, ?R),
				P_rand_bin = <<P_rand:256>>,
				P_pwe = ocs_eap_pwd:compute_pwe(Token, PeerID, HostName, Secret),
				Kp = ocs_eap_pwd:compute_ks(P_rand_bin, P_pwe, ScalarS, ElementS),  
				MK_S = ocs_eap_pwd:h([Ks, ConfirmP, ConfirmS]),
				MK_P = ocs_eap_pwd:h([Kp, ConfirmP, ConfirmS]),
					case MK_S of
						MK_P ->
							NewEapID = EapID + 1,
							Packet = #eap_packet{code = ?Success, identifier = NewEapID},
							EAPPacketData = ocs_eap_codec:eap_packet(Packet),
							AttributeList0 = radius_attributes:new(),
							AttributeList1 = radius_attributes:store(?MessageAuthenticator,
									<<0,0,0,0,0,0,0,0,0,0,0,0,0,0,0,0>>, AttributeList0),
							AttributeList2 = radius_attributes:store(?EAPMessage,
									EAPPacketData, AttributeList1),
							AttrList2bin = radius_attributes:codec(AttributeList2),
							Response1 = #radius{code = ?AccessAccept, id = RadiusID,
								authenticator = RequestAuthenticator, attributes = AttrList2bin},
							ResponsePacket1 = radius:codec(Response1),
							MessageAuthenticator = crypto:hmac(md5, Secret, ResponsePacket1),
							AttributeList3 = radius_attributes:store(?MessageAuthenticator,
								MessageAuthenticator, AttributeList2),
							AttributeData = radius_attributes:codec(AttributeList3),
							Length = size(AttributeData) + 20,
							ResponseAuthenticator = crypto:hash(md5,[<<?AccessChallenge, RadiusID,
								Length:16>>, RequestAuthenticator, AttributeData, Secret]),
							Response = #radius{code = ?AccessAccept, id = RadiusID,
								authenticator = ResponseAuthenticator, attributes = AttributeData},
							ResponsePacket = radius:codec(Response),
							radius:response(RadiusFsm, {response, ResponsePacket}),
							{next_state, wait_for_confirm, StateData, ?TIMEOUT};
						_ ->
							NewEapID = EapID + 1,
							Packet = #eap_packet{code = ?Failure, identifier = NewEapID},
							EAPPacketData = ocs_eap_codec:eap_packet(Packet),
							AttributeList0 = radius_attributes:new(),
							AttributeList1 = radius_attributes:store(?MessageAuthenticator,
									<<0,0,0,0,0,0,0,0,0,0,0,0,0,0,0,0>>, AttributeList0),
							AttributeList2 = radius_attributes:store(?EAPMessage,
									EAPPacketData, AttributeList1),
							AttrList2bin = radius_attributes:codec(AttributeList2),
							Response1 = #radius{code = ?AccessReject, id = RadiusID,
								authenticator = RequestAuthenticator, attributes = AttrList2bin},
							ResponsePacket1 = radius:codec(Response1),
							MessageAuthenticator = crypto:hmac(md5, Secret, ResponsePacket1),
							AttributeList3 = radius_attributes:store(?MessageAuthenticator,
								MessageAuthenticator, AttributeList2),
							AttributeData = radius_attributes:codec(AttributeList3),
							Length = size(AttributeData) + 20,
							ResponseAuthenticator = crypto:hash(md5,[<<?AccessChallenge, RadiusID,
								Length:16>>, RequestAuthenticator, AttributeData, Secret]),
							Response = #radius{code = ?AccessAccept, id = RadiusID,
								authenticator = ResponseAuthenticator, attributes = AttributeData},
							ResponsePacket = radius:codec(Response),
							radius:response(RadiusFsm, {response, ResponsePacket}),
							{next_state, wait_for_confirm, StateData, 0}
				end;
			{error,exit} ->
				{next_state, wait_for_confirm, StateData,0}
		end
	catch
		_:_ ->
			radius:response(RadiusFsm, {error, ignore}),
			{next_state, wait_for_confirm, StateData,0}
	end.
<<<<<<< HEAD
wait_for_confirm1(BodyData, #statedata{eap_fsm = RadiusFsm, radius_id = RadiusID,
		secret = Secret, authenticator = RequestAuthenticator, ks = Ks} = StateData) ->
		Body = ocs_eap_codec:eap_pwd_confirm(BodyData),
		#eap_pwd_confirm{confirm = Kp} = Body,
		ExpectedSize = size(<<Ks/binary>>),
=======
wait_for_confirm1(BodyData, #statedata{radius_fsm = RadiusFsm, radius_id = RadiusID,
		secret = Secret, authenticator = RequestAuthenticator, confirm_s = ConfirmS} = _StateData) ->
		ExpectedSize = size(<<ConfirmS/binary>>),
>>>>>>> fa14b81b
		case size(BodyData) of 
			ExpectedSize ->
				ok;
			_ ->
				send_reject(RadiusID, RequestAuthenticator, Secret, RadiusFsm),
				{error, exit}
		end.
<<<<<<< HEAD
%% @hidden
wait_for_commit2(Kp, #statedata{eap_fsm = RadiusFsm, radius_id = RadiusID,
		secret = Secret, authenticator = RequestAuthenticator, ks = Ks} = _StateData) ->
	case Kp of
		Ks ->
			ok;
		_ ->
			send_reject(RadiusID, RequestAuthenticator, Secret, RadiusFsm),
			{error, exit}
	end.
=======
>>>>>>> fa14b81b

-spec handle_event(Event :: term(), StateName :: atom(),
		StateData :: #statedata{}) ->
	Result :: {next_state, NextStateName :: atom(), NewStateData :: #statedata{}}
		| {next_state, NextStateName :: atom(), NewStateData :: #statedata{},
		Timeout :: non_neg_integer() | infinity}
		| {next_state, NextStateName :: atom(), NewStateData :: #statedata{}, hibernate}
		| {stop, Reason :: normal | term(), NewStateData :: #statedata{}}.
%% @doc Handle an event sent with
%% 	{@link //stdlib/gen_fsm:send_all_state_event/2.
%% 	gen_fsm:send_all_state_event/2}.
%% @see //stdlib/gen_fsm:handle_event/3
%% @private
%%
handle_event(_Event, StateName, StateData) ->
	{next_state, StateName, StateData}.

-spec handle_sync_event(Event :: term(), From :: {Pid :: pid(), Tag :: term()},
		StateName :: atom(), StateData :: #statedata{}) ->
	Result :: {reply, Reply :: term(), NextStateName :: atom(), NewStateData :: #statedata{}}
		| {reply, Reply :: term(), NextStateName :: atom(), NewStateData :: #statedata{},
		Timeout :: non_neg_integer() | infinity}
		| {reply, Reply :: term(), NextStateName :: atom(), NewStateData :: #statedata{}, hibernate}
		| {next_state, NextStateName :: atom(), NewStateData :: #statedata{}}
		| {next_state, NextStateName :: atom(), NewStateData :: #statedata{},
		Timeout :: non_neg_integer() | infinity}
		| {next_state, NextStateName :: atom(), NewStateData :: #statedata{}, hibernate}
		| {stop, Reason :: normal | term(), Reply :: term(), NewStateData :: #statedata{}}
		| {stop, Reason :: normal | term(), NewStateData :: #statedata{}}.
%% @doc Handle an event sent with
%% 	{@link //stdlib/gen_fsm:sync_send_all_state_event/2.
%% 	gen_fsm:sync_send_all_state_event/2,3}.
%% @see //stdlib/gen_fsm:handle_sync_event/4
%% @private
%%
handle_sync_event(_Event, _From, StateName, StateData) ->
	{reply, ok, StateName, StateData}.

-spec handle_info(Info :: term(), StateName :: atom(), StateData :: #statedata{}) ->
	Result :: {next_state, NextStateName :: atom(), NewStateData :: #statedata{}}
		| {next_state, NextStateName :: atom(), NewStateData :: #statedata{},
		Timeout :: non_neg_integer() | infinity}
		| {next_state, NextStateName :: atom(), NewStateData :: #statedata{}, hibernate}
		| {stop, Reason :: normal | term(), NewStateData :: #statedata{}}.
%% @doc Handle a received message.
%% @see //stdlib/gen_fsm:handle_info/3
%% @private
%%
handle_info(_Info, StateName, StateData) ->
	{next_state, StateName, StateData}.

-spec terminate(Reason :: normal | shutdown | term(), StateName :: atom(),
		StateData :: #statedata{}) -> any().
%% @doc Cleanup and exit.
%% @see //stdlib/gen_fsm:terminate/3
%% @private
%%
terminate(_Reason, _StateName, _StateData) ->
	ok.

-spec code_change(OldVsn :: (Vsn :: term() | {down, Vsn :: term()}),
		StateName :: atom(), StateData :: #statedata{}, Extra :: term()) ->
	Result :: {ok, NextStateName :: atom(), NewStateData :: #statedata{}}.
%% @doc Update internal state data during a release upgrade&#047;downgrade.
%% @see //stdlib/gen_fsm:code_change/4
%% @private
%%
code_change(_OldVsn, StateName, StateData, _Extra) ->
	{ok, StateName, StateData}.

%%----------------------------------------------------------------------
%%  internal functions
%%----------------------------------------------------------------------

%% @doc Sends an RADIUS-Access/Reject packet to peer
%% @hidden
send_reject(RadiusID, RequestAuthenticator, Secret, RadiusFsm) ->
	AttributeList0 = radius_attributes:new(),
	AttributeList1 = radius_attributes:store(?MessageAuthenticator,
			<<0,0,0,0,0,0,0,0,0,0,0,0,0,0,0,0>>, AttributeList0),
	AttrListbin = radius_attributes:codec(AttributeList1),
	Response1 = #radius{code = ?AccessReject, id = RadiusID,
			authenticator = RequestAuthenticator, attributes = AttrListbin},
	ResponsePacket1 = radius:codec(Response1),
	MessageAuthenticator = crypto:hmac(md5, Secret, ResponsePacket1),
	AttributeList3 = radius_attributes:store(?MessageAuthenticator,
			MessageAuthenticator, AttributeList1),
	AttributeData = radius_attributes:codec(AttributeList3),
	Length = size(AttrListbin) + 20,
	ResponseAuthenticator = crypto:hash(md5,[<<?AccessReject, RadiusID,
			Length:16>>, RequestAuthenticator, AttributeData, Secret]),
	Response = #radius{code = ?AccessReject, id = RadiusID,
		authenticator = ResponseAuthenticator, attributes = AttributeData},
			ResponsePacket = radius:codec(Response),
	radius:response(RadiusFsm, {response, ResponsePacket}).<|MERGE_RESOLUTION|>--- conflicted
+++ resolved
@@ -218,13 +218,8 @@
 wait_for_commit({eap_response, EAPPacket}, #statedata{radius_id = RadiusID, pwe = PWE,
 		element_s = ElementS, scalar_s = ScalarS, scalar_p = ScalarP,
 		element_p = ElementP, authenticator = RequestAuthenticator, secret = Secret,
-<<<<<<< HEAD
 		eap_fsm = RadiusFsm, grp_dec = GrpDec, rand_func = RandomFunc,
 		prf = PRF } = StateData)->
-=======
-		radius_fsm = RadiusFsm, grp_dec = GrpDec, rand_func = RandomFunc,
-		prf = PRF, s_rand = S_rand} = StateData)->
->>>>>>> fa14b81b
 	try 
 		EAPData = ocs_eap_codec:eap_packet(EAPPacket),
 		#eap_packet{code = ?Response, identifier = EapID, data = Data} = EAPData,
@@ -326,15 +321,8 @@
 wait_for_confirm(timeout, #statedata{session_id = SessionID} = StateData)->
 	{stop, {shutdown, SessionID}, StateData};
 wait_for_confirm({eap_response, EAPPacket}, #statedata{radius_id = RadiusID,
-<<<<<<< HEAD
 		authenticator = RequestAuthenticator, secret = Secret, eap_fsm = RadiusFsm} = StateData)->
 	try 
-=======
-		authenticator = RequestAuthenticator, secret = Secret, radius_fsm = RadiusFsm,
-		peer_id = PeerID, token = Token, confirm_s = ConfirmS, element_s = ElementS,
-		scalar_s = ScalarS, ks = Ks, eap_id = EapID} = StateData)->
-	try
->>>>>>> fa14b81b
 		EAPData = ocs_eap_codec:eap_packet(EAPPacket),
 		#eap_packet{code = ?Response, identifier = EapID, data = Data} = EAPData,
 		EAPHeader = ocs_eap_codec:eap_pwd(Data),
@@ -410,17 +398,11 @@
 			radius:response(RadiusFsm, {error, ignore}),
 			{next_state, wait_for_confirm, StateData,0}
 	end.
-<<<<<<< HEAD
 wait_for_confirm1(BodyData, #statedata{eap_fsm = RadiusFsm, radius_id = RadiusID,
 		secret = Secret, authenticator = RequestAuthenticator, ks = Ks} = StateData) ->
 		Body = ocs_eap_codec:eap_pwd_confirm(BodyData),
 		#eap_pwd_confirm{confirm = Kp} = Body,
 		ExpectedSize = size(<<Ks/binary>>),
-=======
-wait_for_confirm1(BodyData, #statedata{radius_fsm = RadiusFsm, radius_id = RadiusID,
-		secret = Secret, authenticator = RequestAuthenticator, confirm_s = ConfirmS} = _StateData) ->
-		ExpectedSize = size(<<ConfirmS/binary>>),
->>>>>>> fa14b81b
 		case size(BodyData) of 
 			ExpectedSize ->
 				ok;
@@ -428,7 +410,6 @@
 				send_reject(RadiusID, RequestAuthenticator, Secret, RadiusFsm),
 				{error, exit}
 		end.
-<<<<<<< HEAD
 %% @hidden
 wait_for_commit2(Kp, #statedata{eap_fsm = RadiusFsm, radius_id = RadiusID,
 		secret = Secret, authenticator = RequestAuthenticator, ks = Ks} = _StateData) ->
@@ -439,8 +420,6 @@
 			send_reject(RadiusID, RequestAuthenticator, Secret, RadiusFsm),
 			{error, exit}
 	end.
-=======
->>>>>>> fa14b81b
 
 -spec handle_event(Event :: term(), StateName :: atom(),
 		StateData :: #statedata{}) ->
