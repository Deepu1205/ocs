--- conflicted
+++ resolved
@@ -81,14 +81,9 @@
 init([Socket, Module, Address, Port, Identifier, RadiusFsm] = _Args) ->
 	process_flag(trap_exit, true),
 	StateData = #statedata{socket = Socket, module = Module,
-<<<<<<< HEAD
-		address = Address, port = Port, identifier = Identifier},
-	{ok, idle, StateData}.
-=======
 		address = Address, port = Port, identifier = Identifier,
 		radius_fsm = RadiusFsm},
-	{ok, idle, StateData, 0}.
->>>>>>> e6029092
+	{ok, idle, StateData}.
 
 -spec idle(Event :: timeout | term(), StateData :: #statedata{}) ->
 	Result :: {next_state, NextStateName :: atom(), NewStateData :: #statedata{}}
