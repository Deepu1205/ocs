%%% ocs_rest_res_usage.erl
%%%%%%%%%%%%%%%%%%%%%%%%%%%%%%%%%%%%%%%%%%%%%%%%%%%%%%%%%%%%%%%%%%%%%%%%%%%%%
%%% @copyright 2016 - 2017 SigScale Global Inc.
%%% @end
%%% Licensed under the Apache License, Version 2.0 (the "License");
%%% you may not use this file except in compliance with the License.
%%% You may obtain a copy of the License at
%%%
%%%     http://www.apache.org/licenses/LICENSE-2.0
%%%
%%% Unless required by applicable law or agreed to in writing, software
%%% distributed under the License is distributed on an "AS IS" BASIS,
%%% WITHOUT WARRANTIES OR CONDITIONS OF ANY KIND, either express or implied.
%%% See the License for the specific language governing permissions and
%%% limitations under the License.
%%%%%%%%%%%%%%%%%%%%%%%%%%%%%%%%%%%%%%%%%%%%%%%%%%%%%%%%%%%%%%%%%%%%%%%%%%%%%
%%% @doc This library module implements resource handling functions
%%% 	for a REST server in the {@link //ocs. ocs} application.
%%%
-module(ocs_rest_res_usage).
-copyright('Copyright (c) 2016 - 2017 SigScale Global Inc.').

-export([content_types_accepted/0, content_types_provided/0,
		get_usage/2, get_usage/3, get_usagespec/1, get_usagespec/2,
		get_ipdr/1]).

-include_lib("radius/include/radius.hrl").
-include("ocs_log.hrl").

%% support deprecated_time_unit()
-define(MILLISECOND, milli_seconds).
%-define(MILLISECOND, millisecond).

%%----------------------------------------------------------------------
%%  The ocs_rest_res_usage API
%%----------------------------------------------------------------------

-spec content_types_accepted() -> ContentTypes
	when
		ContentTypes :: list().
%% @doc Provides list of resource representations accepted.
content_types_accepted() ->
	["application/json"].

-spec content_types_provided() -> ContentTypes
	when
		ContentTypes :: list().
%% @doc Provides list of resource representations available.
content_types_provided() ->
	["application/json"].

-spec get_usage(Query, Headers) -> Result
	when
		Query :: [{Key :: string(), Value :: string()}],
		Headers :: [tuple()],
		Result :: {ok, Headers :: [tuple()], Body :: iolist()}
				| {error, ErrorCode :: integer()}.
%% @doc Body producing function for
%% 	`GET /usageManagement/v1/usage'
%% 	requests.
%% @hidden
get_usage(Query, Headers) ->
	case lists:keytake("fields", 1, Query) of
		{value, {_, Filters}, NewQuery} ->
			get_usage1(NewQuery, Filters, Headers);
		false ->
			get_usage1(Query, [], Headers)
	end.
%% @hidden
get_usage1(Query, Filters, Headers) ->
	case lists:keytake("sort", 1, Query) of
		{value, {_, "-date"}, NewQuery} ->
			get_last(NewQuery, Filters);
		{value, {_, Date}, NewQuery}
				when Date == "date"; Date == "+date" ->
			get_usage2(NewQuery, Filters, Headers);
		false ->
			get_usage2(Query, Filters, Headers);
		_ ->
			{error, 400}
	end.
%% @hidden
get_usage2(Query, Filters, Headers) ->
	case {lists:keyfind("if-match", 1, Headers),
			lists:keyfind("if-range", 1, Headers),
			lists:keyfind("range", 1, Headers)} of
		{{"if-match", Etag}, false, {"range", Range}} ->
			case global:whereis_name(Etag) of
				undefined ->
					{error, 412};
				PageServer ->
					case ocs_rest:range(Range) of
						{error, _} ->
							{error, 400};
						{ok, {Start, End}} ->
							query_page(PageServer, Etag, Query, Filters, Start, End)
					end
			end;
		{{"if-match", Etag}, false, false} ->
			case global:whereis_name(Etag) of
				undefined ->
					{error, 412};
				PageServer ->
					{ok, MaxItems} = application:get_env(ocs, rest_page_size),
					query_page(PageServer, Etag, Query, Filters, 1, MaxItems)
			end;
		{false, {"if-range", Etag}, {"range", Range}} ->
			case global:whereis_name(Etag) of
				undefined ->
					case ocs_rest:range(Range) of
						{error, _} ->
							{error, 400};
						{ok, {Start, End}} ->
							query_start(Query, Filters, Start, End)
					end;
				PageServer ->
					case ocs_rest:range(Range) of
						{error, _} ->
							{error, 400};
						{ok, {Start, End}} ->
							query_page(PageServer, Etag, Query, Filters, Start, End)
					end
			end;
		{{"if-match", _}, {"if-range", _}, _} ->
			{error, 400};
		{_, {"if-range", _}, false} ->
			{error, 400};
		{false, false, {"range", Range}} ->
			case ocs_rest:range(Range) of
				{error, _} ->
					{error, 400};
				{ok, {Start, End}} ->
					query_start(Query, Filters, Start, End)
			end;
		{false, false, false} ->
			{ok, MaxItems} = application:get_env(ocs, rest_page_size),
			query_start(Query, Filters, 1, MaxItems)
	end.

-spec get_usage(Id, Query, Headers) -> Result
	when
		Id :: string(),
		Query :: [{Key :: string(), Value :: string()}],
		Headers :: [tuple()],
		Result :: {ok, Headers :: [tuple()], Body :: iolist()}
				| {error, ErrorCode :: integer()}.
%% @doc Body producing function for
%% 	`GET /usageManagement/v1/usage/{id}'
%% 	requests.
get_usage("auth-" ++ _ = Id, [] = _Query, _Headers) ->
	try
		["auth", TimeStamp, Serial] = string:tokens(Id, [$-]),
		TS = list_to_integer(TimeStamp),
		N = list_to_integer(Serial),
		case ocs_log:auth_query(start, TS, TS, '_', '_', '_', '_') of
			{error, _Reason} ->
				{error, 500};
			{_Cont, Events} ->
				case lists:keyfind(N, 2, Events) of
					Event when is_tuple(Event) ->
						{struct, Attr} = usage_aaa_auth(Event, []),
						{_, Date} = lists:keyfind("date", 1, Attr),
						Body = mochijson:encode({struct, Attr}),
						RespHeaders = [{content_type, "application/json"},
								{last_modified, Date}],
						{ok, RespHeaders, Body};
					_Other ->
						{error, 404}
				end
		end
	catch
		_:_Reason1 ->
			{error, 404}
	end;
get_usage("acct-" ++ _ = Id, [] = _Query, _Headers) ->
	try
		["acct", TimeStamp, Serial] = string:tokens(Id, [$-]),
		TS = list_to_integer(TimeStamp),
		N = list_to_integer(Serial),
		case ocs_log:acct_query(start, TS, TS, '_', '_', '_') of
			{error, _Reason} ->
				{error, 500};
			{_Cont, Events} ->
				case lists:keyfind(N, 2, Events) of
					Event when is_tuple(Event) ->
						{struct, Attr} = usage_aaa_acct(Event, []),
						{_, Date} = lists:keyfind("date", 1, Attr),
						Body = mochijson:encode({struct, Attr}),
						RespHeaders = [{content_type, "application/json"},
								{last_modified, Date}],
						{ok, RespHeaders, Body};
					_Other ->
						{error, 404}
				end
		end
	catch
		_:_Reason1 ->
			{error, 404}
	end;
get_usage(Id, [] = _Query, _Headers) ->
	{ok, MaxItems} = application:get_env(ocs, rest_page_size),
	{ok, Directory} = application:get_env(ocs, ipdr_log_dir),
	FileName = Directory ++ "/" ++ Id,
	read_ipdr(FileName, MaxItems).

-spec get_usagespec(Query) -> Result
	when
		Query :: [{Key :: string(), Value :: string()}],
		Result :: {ok, Headers :: [tuple()], Body :: iolist()}.
%% @doc Body producing function for
%% 	`GET /usageManagement/v1/usageSpecification'
%% 	requests.
get_usagespec([] = _Query) ->
	RespHeaders = [{content_type, "application/json"}],
	Body = mochijson:encode({array, [spec_aaa_auth(),
			spec_aaa_acct(), spec_public_wlan()]}),
	{ok, RespHeaders, Body};
get_usagespec(Query) ->
	RespHeaders = [{content_type, "application/json"}],
	case lists:keytake("name", 1, Query) of
		{_, {_, "AAAAccessUsageSpec"}, []} ->
			Body = mochijson:encode({array, [spec_aaa_auth()]}),
			{ok, RespHeaders, Body};
		{_, {_, "AAAAccessUsageSpec"}, _} ->
			{error, 400};
		{_, {_, "AAAAccountingUsageSpec"}, []} ->
			Body = mochijson:encode({array, [spec_aaa_acct()]}),
			{ok, RespHeaders, Body};
		{_, {_, "AAAAccountingUsageSpec"}, _} ->
			{error, 400};
		{_, {_, "PublicWLANAccessUsageSpec"}, []} ->
			Body = mochijson:encode({array, [spec_public_wlan()]}),
			{ok, RespHeaders, Body};
		{_, {_, "PublicWLANAccessUsageSpec"}, _} ->
			{error, 400};
		false ->
			{error, 404};
		_ ->
			{error, 400}
	end.

-spec get_usagespec(Id, Query) -> Result
	when
		Id :: string(),
		Query :: [{Key :: string(), Value :: string()}],
		Result :: {ok, Headers :: [tuple()], Body :: iolist()}
				| {error, ErrorCode :: integer()}.
%% @doc Body producing function for
%% 	`GET /usageManagement/v1/usageSpecification/{id}'
%% 	requests.
get_usagespec("AAAAccessUsageSpec", [] = _Query) ->
	RespHeaders = [{content_type, "application/json"}],
	Body = mochijson:encode(spec_aaa_auth()),
	{ok, RespHeaders, Body};
get_usagespec("AAAAccessUsageSpec", _Query) ->
	{error, 400};
get_usagespec("AAAAccountingUsageSpec", [] = _Query) ->
	RespHeaders = [{content_type, "application/json"}],
	Body = mochijson:encode(spec_aaa_acct()),
	{ok, RespHeaders, Body};
get_usagespec("AAAAccountingUsageSpec", _Query) ->
	{error, 400};
get_usagespec("PublicWLANAccessUsageSpec", [] = _Query) ->
	RespHeaders = [{content_type, "application/json"}],
	Body = mochijson:encode(spec_public_wlan()),
	{ok, RespHeaders, Body};
get_usagespec("PublicWLANAccessUsageSpec", _Query) ->
	{error, 400};
get_usagespec(_Id, _Query) ->
	{error, 404}.

-spec get_ipdr(Query) -> Result
	when
		Query :: [{Key :: string(), Value :: string()}],
		Result :: {ok, Headers :: [tuple()], Body :: iolist()}
				| {error, ErrorCode :: integer()}.
%% @doc Body producing function for
%% 	`GET /ocs/v1/log/ipdr'
%% 	requests.
get_ipdr([] = _Query) ->
	{ok, Directory} = application:get_env(ocs, ipdr_log_dir),
	case file:list_dir(Directory) of
		{ok, Files} ->
			SortedFiles = lists:reverse(lists:sort(Files)),
			Body = mochijson:encode({array, SortedFiles}),
			RespHeaders = [{content_type, "application/json"}],
			{ok, RespHeaders, Body};
		{error, _Reason} ->
			{error, 500}
	end;
get_ipdr(_Query) ->
	{error, 400}.

%%----------------------------------------------------------------------
%%  internal functions
%%----------------------------------------------------------------------

%% @hidden
read_ipdr(FileName, MaxItems) ->
	case disk_log:open([{name, make_ref()}, {file, FileName},
			{type, halt}, {size, infinity}]) of
		{ok, Log} ->
			read_ipdr1(Log, start, MaxItems, 0, []);
		{repaired, Log, _Recovered, _Bad} ->
			read_ipdr1(Log, start, MaxItems, 0, []);
		{error, _Reason} ->
			{error, 500}
	end.

%% @hidden
read_ipdr1(Log, Continuation, MaxItems, Count, Acc) ->
	case disk_log:chunk(Log, Continuation) of
		eof ->
			read_ipdr2(Log, Count, Acc);
		{Continuation2, Records} ->
			case ipdr_to_json(Count, Records) of
				{NewCount, JsonObj} when NewCount > MaxItems ->
					{NewJsonObj, _} = lists:split(MaxItems - Count, lists:reverse(JsonObj)),
					NewAcc = [NewJsonObj | Acc],
					read_ipdr2(Log, NewCount, NewAcc);
				{NewCount, JsonObj} when NewCount == MaxItems ->
					NewAcc = [JsonObj | Acc],
					read_ipdr2(Log, NewCount, NewAcc);
				{NewCount, JsonObj} ->
					NewAcc = [JsonObj | Acc],
					read_ipdr1(Log, Continuation2, MaxItems, NewCount, NewAcc)
			end
	end.
%% @hidden
read_ipdr2(Log, Count, Acc)->
	NewAcc = lists:flatten(lists:reverse(Acc)),
	Response = {array, NewAcc},
	Body = mochijson:encode(Response),
	disk_log:close(Log),
	ContentRange = "items 1-" ++ integer_to_list(Count) ++ "/*",
   Headers = [{content_range, ContentRange}],
	{ok, Headers, Body}.

%% @hidden
ipdr_to_json(Count, Records) ->
	F = fun(#ipdrDoc{}, {N, Acc}) ->
				{N, Acc};
			(#ipdr{} = Ipdr, {N, Acc}) ->
				UsageSpecification = {struct, [{"id", 1},
						{"href", "usageManagement/v1/usageSpecification/1"},
						{"name", "PublicWLANAccessUsageSpec"}]},
				UsageCharacteristicObjs = ipdr_characteristics(Ipdr),
				UsageCharacteristic = {array, UsageCharacteristicObjs},
				RespObj = [{struct, [{"id", N + 1},
						{"href", "usageManagement/v1/usage/" ++ integer_to_list(N + 1)},
						{"date", "SomeDateTime"}, {"type", "PublicWLANAccessUsage"},
						{"description", "Description for individual usage content"},
						{"status", "received"},
						{"usageSpecification", UsageSpecification},
						{"usageCharacteristic", UsageCharacteristic}]}],
						{N + 1, [RespObj | Acc]};
			(#ipdrDocEnd{}, {N, Acc}) ->
				{N, Acc}
	end,
	lists:foldl(F, {Count, []}, Records).

%% @hidden
ipdr_characteristics(#ipdr{} = Ipdr) ->
	ipdr_characteristics(record_info(fields, ipdr), Ipdr, []).

%% @hidden
ipdr_characteristics([ipdrCreationTime | T], Ipdr, Acc) ->
	Struct = {struct, [{"key", "ipdrCreationTime"}, {"value", Ipdr#ipdr.ipdrCreationTime}]},
	ipdr_characteristics(T, Ipdr, [Struct |Acc]);
ipdr_characteristics([seqNum | T], Ipdr, Acc) ->
	Struct = {struct, [{"key", "seqNum"}, {"value", Ipdr#ipdr.seqNum}]},
	ipdr_characteristics(T, Ipdr, [Struct |Acc]);
ipdr_characteristics([username | T], Ipdr, Acc) ->
	Struct = {struct, [{"key", "username"}, {"value", Ipdr#ipdr.username}]},
	ipdr_characteristics(T, Ipdr, [Struct |Acc]);
ipdr_characteristics([scIdType | T], Ipdr, Acc) ->
	Struct = {struct, [{"key", "scIdType"}, {"value", Ipdr#ipdr.scIdType}]},
	ipdr_characteristics(T, Ipdr, [Struct |Acc]);
ipdr_characteristics([scId | T], Ipdr, Acc) ->
	Struct = {struct, [{"key", "scId"}, {"value", Ipdr#ipdr.scId}]},
	ipdr_characteristics(T, Ipdr, [Struct |Acc]);
ipdr_characteristics([homeServiceProviderType | T], Ipdr, Acc) ->
	Struct = {struct, [{"key", "homeServiceProviderType"}, {"value", Ipdr#ipdr.homeServiceProviderType}]},
	ipdr_characteristics(T, Ipdr, [Struct |Acc]);
ipdr_characteristics([homeServiceProvider | T], Ipdr, Acc) ->
	Struct = {struct, [{"key", "homeServiceProvider"}, {"value", Ipdr#ipdr.homeServiceProvider}]},
	ipdr_characteristics(T, Ipdr, [Struct |Acc]);
ipdr_characteristics([acctSessionId | T], Ipdr, Acc) ->
	Struct = {struct, [{"key", "acctSessionId"}, {"value", Ipdr#ipdr.acctSessionId}]},
	ipdr_characteristics(T, Ipdr, [Struct |Acc]);
ipdr_characteristics([userIpAddress | T], Ipdr, Acc) ->
	Struct = {struct, [{"key", "userIpAddress"}, {"value", Ipdr#ipdr.userIpAddress}]},
	ipdr_characteristics(T, Ipdr, [Struct |Acc]);
ipdr_characteristics([callingStationId | T], Ipdr, Acc) ->
	Struct = {struct, [{"key", "callingStationId"}, {"value", Ipdr#ipdr.callingStationId}]},
	ipdr_characteristics(T, Ipdr, [Struct |Acc]);
ipdr_characteristics([nasIpAddress | T], Ipdr, Acc) ->
	Struct = {struct, [{"key", "nasIpAddress"}, {"value", Ipdr#ipdr.nasIpAddress}]},
	ipdr_characteristics(T, Ipdr, [Struct |Acc]);
ipdr_characteristics([calledStationId | T], Ipdr, Acc) ->
	Struct = {struct, [{"key", "calledStationId"}, {"value", Ipdr#ipdr.calledStationId}]},
	ipdr_characteristics(T, Ipdr, [Struct |Acc]);
ipdr_characteristics([nasId | T], Ipdr, Acc) ->
	Struct = {struct, [{"key", "nasId"}, {"value", Ipdr#ipdr.nasId}]},
	ipdr_characteristics(T, Ipdr, [Struct |Acc]);
ipdr_characteristics([accessProviderType | T], Ipdr, Acc) ->
	Struct = {struct, [{"key", "accessProviderType"}, {"value", Ipdr#ipdr.accessProviderType}]},
	ipdr_characteristics(T, Ipdr, [Struct |Acc]);
ipdr_characteristics([accessServiceProvider | T], Ipdr, Acc) ->
	Struct = {struct, [{"key", "accessServiceProvider"}, {"value", Ipdr#ipdr.accessServiceProvider}]},
	ipdr_characteristics(T, Ipdr, [Struct |Acc]);
ipdr_characteristics([locationName | T], Ipdr, Acc) ->
	Struct = {struct, [{"key", "locationName"}, {"value", Ipdr#ipdr.locationName}]},
	ipdr_characteristics(T, Ipdr, [Struct |Acc]);
ipdr_characteristics([locationId | T], Ipdr, Acc) ->
	Struct = {struct, [{"key", "locationId"}, {"value", Ipdr#ipdr.locationId}]},
	ipdr_characteristics(T, Ipdr, [Struct |Acc]);
ipdr_characteristics([locationType | T], Ipdr, Acc) ->
	Struct = {struct, [{"key", "locationType"}, {"value", Ipdr#ipdr.locationType}]},
	ipdr_characteristics(T, Ipdr, [Struct |Acc]);
ipdr_characteristics([locationCountryCode | T], Ipdr, Acc) ->
	Struct = {struct, [{"key", "locationCountryCode"}, {"value", Ipdr#ipdr.locationCountryCode}]},
	ipdr_characteristics(T, Ipdr, [Struct |Acc]);
ipdr_characteristics([locationStateProvince | T], Ipdr, Acc) ->
	Struct = {struct, [{"key", "locationStateProvince"}, {"value", Ipdr#ipdr.locationStateProvince}]},
	ipdr_characteristics(T, Ipdr, [Struct |Acc]);
ipdr_characteristics([locationCity | T], Ipdr, Acc) ->
	Struct = {struct, [{"key", "locationCity"}, {"value", Ipdr#ipdr.locationCity}]},
	ipdr_characteristics(T, Ipdr, [Struct |Acc]);
ipdr_characteristics([locationGeocode | T], Ipdr, Acc) ->
	Struct = {struct, [{"key", "locationGeocode"}, {"value", Ipdr#ipdr.locationGeocode}]},
	ipdr_characteristics(T, Ipdr, [Struct |Acc]);
ipdr_characteristics([locationGeocodeType | T], Ipdr, Acc) ->
	Struct = {struct, [{"key", "locationGeocodeType"}, {"value", Ipdr#ipdr.locationGeocodeType}]},
	ipdr_characteristics(T, Ipdr, [Struct |Acc]);
ipdr_characteristics([nasPortType | T], Ipdr, Acc) ->
	Struct = {struct, [{"key", "nasPortType"}, {"value", Ipdr#ipdr.nasPortType}]},
	ipdr_characteristics(T, Ipdr, [Struct |Acc]);
ipdr_characteristics([paymentType | T], Ipdr, Acc) ->
	Struct = {struct, [{"key", "paymentType"}, {"value", Ipdr#ipdr.paymentType}]},
	ipdr_characteristics(T, Ipdr, [Struct |Acc]);
ipdr_characteristics([networkConnectionType | T], Ipdr, Acc) ->
	Struct = {struct, [{"key", "networkConnectionType"}, {"value", Ipdr#ipdr.networkConnectionType}]},
	ipdr_characteristics(T, Ipdr, [Struct |Acc]);
ipdr_characteristics([sessionDuration | T], Ipdr, Acc) ->
	Struct = {struct, [{"key", "sessionDuration"}, {"value", Ipdr#ipdr.sessionDuration}]},
	ipdr_characteristics(T, Ipdr, [Struct |Acc]);
ipdr_characteristics([inputOctets | T], Ipdr, Acc) ->
	Struct = {struct, [{"key", "inputOctets"}, {"value", Ipdr#ipdr.inputOctets}]},
	ipdr_characteristics(T, Ipdr, [Struct |Acc]);
ipdr_characteristics([outputOctets | T], Ipdr, Acc) ->
	Struct = {struct, [{"key", "outputOctets"}, {"value", Ipdr#ipdr.outputOctets}]},
	ipdr_characteristics(T, Ipdr, [Struct |Acc]);
ipdr_characteristics([class | T], Ipdr, Acc) ->
	Struct = {struct, [{"key", "class"}, {"value", Ipdr#ipdr.class}]},
	ipdr_characteristics(T, Ipdr, [Struct |Acc]);
ipdr_characteristics([gmtSessionStartDateTime | T], Ipdr, Acc) ->
	Struct = {struct, [{"key", "gmtSessionStartDateTime"}, {"value", Ipdr#ipdr.gmtSessionStartDateTime}]},
	ipdr_characteristics(T, Ipdr, [Struct |Acc]);
ipdr_characteristics([gmtSessionEndDateTime | T], Ipdr, Acc) ->
	Struct = {struct, [{"key", "gmtSessionEndDateTime"}, {"value", Ipdr#ipdr.gmtSessionEndDateTime}]},
	ipdr_characteristics(T, Ipdr, [Struct |Acc]);
ipdr_characteristics([sessionTerminateCause | T], Ipdr, Acc) ->
	Struct = {struct, [{"key", "sessionTerminateCause"}, {"value", Ipdr#ipdr.sessionTerminateCause}]},
	ipdr_characteristics(T, Ipdr, [Struct |Acc]);
ipdr_characteristics([billingClassOfService | T], Ipdr, Acc) ->
	Struct = {struct, [{"key", "billingClassOfService"}, {"value", Ipdr#ipdr.billingClassOfService}]},
	ipdr_characteristics(T, Ipdr, [Struct |Acc]);
ipdr_characteristics([unitOfMeasure | T], Ipdr, Acc) ->
	Struct = {struct, [{"key", "unitOfMeasure"}, {"value", Ipdr#ipdr.unitOfMeasure}]},
	ipdr_characteristics(T, Ipdr, [Struct |Acc]);
ipdr_characteristics([chargeableUnit | T], Ipdr, Acc) ->
	Struct = {struct, [{"key", "chargeableUnit"}, {"value", Ipdr#ipdr.chargeableUnit}]},
	ipdr_characteristics(T, Ipdr, [Struct |Acc]);
ipdr_characteristics([chargeableQuantity | T], Ipdr, Acc) ->
	Struct = {struct, [{"key", "chargeableQuantity"}, {"value", Ipdr#ipdr.chargeableQuantity}]},
	ipdr_characteristics(T, Ipdr, [Struct |Acc]);
ipdr_characteristics([chargeAmount | T], Ipdr, Acc) ->
	Struct = {struct, [{"key", "chargeAmount"}, {"value", Ipdr#ipdr.chargeAmount}]},
	ipdr_characteristics(T, Ipdr, [Struct |Acc]);
ipdr_characteristics([chargeCurrencyType | T], Ipdr, Acc) ->
	Struct = {struct, [{"key", "chargeCurrencyType"}, {"value", Ipdr#ipdr.chargeCurrencyType}]},
	ipdr_characteristics(T, Ipdr, [Struct |Acc]);
ipdr_characteristics([otherParty | T], Ipdr, Acc) ->
	Struct = {struct, [{"key", "otherParty"}, {"value", Ipdr#ipdr.otherParty}]},
	ipdr_characteristics(T, Ipdr, [Struct |Acc]);
ipdr_characteristics([taxPercentage | T], Ipdr, Acc) ->
	Struct = {struct, [{"key", "taxPercentage"}, {"value", Ipdr#ipdr.taxPercentage}]},
	ipdr_characteristics(T, Ipdr, [Struct |Acc]);
ipdr_characteristics([taxAmount | T], Ipdr, Acc) ->
	Struct = {struct, [{"key", "taxAmount"}, {"value", Ipdr#ipdr.taxAmount}]},
	ipdr_characteristics(T, Ipdr, [Struct |Acc]);
ipdr_characteristics([taxType | T], Ipdr, Acc) ->
	Struct = {struct, [{"key", "taxType"}, {"value", Ipdr#ipdr.taxType}]},
	ipdr_characteristics(T, Ipdr, [Struct |Acc]);
ipdr_characteristics([intermediaryName | T], Ipdr, Acc) ->
	Struct = {struct, [{"key", "intermediaryName"}, {"value", Ipdr#ipdr.intermediaryName}]},
	ipdr_characteristics(T, Ipdr, [Struct |Acc]);
ipdr_characteristics([serviceName | T], Ipdr, Acc) ->
	Struct = {struct, [{"key", "serviceName"}, {"value", Ipdr#ipdr.serviceName}]},
	ipdr_characteristics(T, Ipdr, [Struct |Acc]);
ipdr_characteristics([relatedIpdrIdList | T], Ipdr, Acc) ->
	Struct = {struct, [{"key", "relatedIpdrIdList"}, {"value", Ipdr#ipdr.relatedIpdrIdList}]},
	ipdr_characteristics(T, Ipdr, [Struct |Acc]);
ipdr_characteristics([tempUserId | T], Ipdr, Acc) ->
	Struct = {struct, [{"key", "tempUserId"}, {"value", Ipdr#ipdr.tempUserId}]},
	ipdr_characteristics(T, Ipdr, [Struct |Acc]);
ipdr_characteristics([], _Ipdr, Acc) ->
	lists:reverse(Acc).

%% @hidden
usage_aaa_auth({Milliseconds, N, P, Node,
		{ServerIP, ServerPort}, {ClientIP, ClientPort}, EventType,
		RequestAttributes, ResponseAttributes}, Filters) ->
	UsageSpec = {struct, [{"id", "AAAAccessUsageSpec"},
			{"href", "/usageManagement/v1/usageSpecification/AAAAccessUsageSpec"},
			{"name", "AAAAccessUsageSpec"}]},
	Type = "AAAAccessUsage",
	Status = "received",
	ID = "auth-" ++ integer_to_list(Milliseconds) ++ "-"
			++ integer_to_list(N),
	Href = "/usageManagement/v1/usage/" ++ ID,
	Date = ocs_log:iso8601(Milliseconds),
	Protocol = case P of
		radius ->
			"RADIUS";
		diameter ->
			"DIAMETER"
	end,
	ServerAddress = inet:ntoa(ServerIP),
	ClientAddress = inet:ntoa(ClientIP),
	EventChars = [{struct, [{"name", "protocol"}, {"value", Protocol}]},
			{struct, [{"name", "node"}, {"value", atom_to_list(Node)}]},
			{struct, [{"name", "serverAddress"}, {"value", ServerAddress}]},
			{struct, [{"name", "serverPort"}, {"value", ServerPort}]},
			{struct, [{"name", "clientAddress"}, {"value", ClientAddress}]},
			{struct, [{"name", "clientPort"}, {"value", ClientPort}]},
			{struct, [{"name", "type"}, {"value", atom_to_list(EventType)}]}],
	RequestChars = usage_characteristics(RequestAttributes),
	ResponseChars = usage_characteristics(ResponseAttributes),
	UsageChars = EventChars ++ RequestChars ++ ResponseChars,
	Object = {struct, [{"id", ID}, {"href", Href}, {"date", Date}, {"type", Type},
			{"status", Status}, {"usageSpecification", UsageSpec},
			{"usageCharacteristic", {array, UsageChars}}]},
	case Filters of
		[] ->
			Object;
		_ ->
			ocs_rest:filter("id,href," ++ Filters, Object)
	end;
usage_aaa_auth(Events, Filters) when is_list(Events) ->
	usage_aaa_auth(Events, Filters, []).
%% @hidden
usage_aaa_auth([H | T], Filters, Acc) ->
	usage_aaa_auth(T, Filters, [usage_aaa_auth(H, Filters) | Acc]);
usage_aaa_auth([], _Filters, Acc) ->
	lists:reverse(Acc).

%% @hidden
usage_aaa_acct({Milliseconds, N, P, Node,
		{ServerIP, ServerPort}, EventType, Attributes}, Filters) ->
	UsageSpec = {struct, [{"id", "AAAAccountingUsageSpec"},
			{"href", "/usageManagement/v1/usageSpecification/AAAAccountingUsageSpec"},
			{"name", "AAAAccountingUsageSpec"}]},
	Type = "AAAAccountingUsage",
	Status = "received",
	ID = "acct-" ++ integer_to_list(Milliseconds) ++ "-"
			++ integer_to_list(N),
	Href = "/usageManagement/v1/usage/" ++ ID,
	Date = ocs_log:iso8601(Milliseconds),
	Protocol = case P of
		radius ->
			"RADIUS";
		diameter ->
			"DIAMETER"
	end,
	ServerAddress = inet:ntoa(ServerIP),
	EventChars = [{struct, [{"name", "protocol"}, {"value", Protocol}]},
			{struct, [{"name", "node"}, {"value", atom_to_list(Node)}]},
			{struct, [{"name", "serverAddress"}, {"value", ServerAddress}]},
			{struct, [{"name", "serverPort"}, {"value", ServerPort}]},
			{struct, [{"name", "type"}, {"value", atom_to_list(EventType)}]}],
	AttributeChars = usage_characteristics(Attributes),
	UsageChars = EventChars ++ AttributeChars,
	Object = {struct, [{"id", ID}, {"href", Href}, {"date", Date}, {"type", Type},
			{"status", Status}, {"usageSpecification", UsageSpec},
			{"usageCharacteristic", {array, UsageChars}}]},
	case Filters of
		[] ->
			Object;
		_ ->
			ocs_rest:filter("id,href," ++ Filters, Object)
	end;
usage_aaa_acct(Events, Filters) when is_list(Events) ->
	usage_aaa_acct(Events, Filters, []).
%% @hidden
usage_aaa_acct([H | T], Filters, Acc) ->
	usage_aaa_acct(T, Filters, [usage_aaa_acct(H, Filters) | Acc]);
usage_aaa_acct([], _Filters, Acc) ->
	lists:reverse(Acc).

%% @hidden
spec_aaa_auth() ->
	ID = {"id", "AAAAccessUsageSpec"},
	Href = {"href", "/usageManagement/v1/usageSpecification/AAAAccessUsageSpec"},
	Name = {"name", "AAAAccessUsageSpec"},
	Desc = {"description", "Specification for SigScale OCS access requests."},
	Start = {"startDateTime", "2017-01-01T00:00:00Z"},
	End = {"endDateTime", "2017-12-31T23:59:59Z"},
	Valid = {"validFor", {struct, [Start, End]}},
	Chars = [spec_protocol(), spec_node(), spec_server_address(),
			spec_server_port(), spec_client_address(),
			spec_client_port(), spec_type_access(),
			spec_attr_username(), spec_attr_nas_ip(),
			spec_attr_nas_port(), spec_attr_service_type(),
			spec_attr_framed_address(), spec_attr_framed_pool(),
			spec_attr_framed_netmask(), spec_attr_framed_routing(),
			spec_attr_filter_id(), spec_attr_framed_mtu(),
			spec_attr_framed_route(), spec_attr_session_timeout(),
			spec_attr_idle_timeout(), spec_attr_termination_action(),
			spec_attr_called_id(), spec_attr_calling_id(), spec_attr_nas_id(),
			spec_attr_nas_port_id(), spec_attr_nas_port_type(),
			spec_attr_port_limit(), spec_attr_data_rate(),
			spec_attr_xmit_rate(), spec_attr_interim_interval(),
			spec_attr_class()],
	Char = {"usageSpecCharacteristic", {array, Chars}},
	{struct, [ID, Href, Name, Desc, Valid, Char]}.

%% @hidden
spec_aaa_acct() ->
	ID = {"id", "AAAAccountingUsageSpec"},
	Href = {"href", "/usageManagement/v1/usageSpecification/AAAAccountingUsageSpec"},
	Name = {"name", "AAAAccountingUsageSpec"},
	Desc = {"description", "Specification for SigScale OCS accounting requests."},
	Start = {"startDateTime", "2017-01-01T00:00:00Z"},
	End = {"endDateTime", "2017-12-31T23:59:59Z"},
	Valid = {"validFor", {struct, [Start, End]}},
	Chars = [spec_protocol(), spec_node(), spec_server_address(),
			spec_server_port(), spec_type_accounting(),
			spec_attr_username(), spec_attr_nas_ip(), spec_attr_nas_port(),
			spec_attr_service_type(), spec_attr_framed_address(),
			spec_attr_framed_netmask(), spec_attr_framed_routing(),
			spec_attr_filter_id(), spec_attr_framed_mtu(),
			spec_attr_framed_route(), spec_attr_class(),
			spec_attr_session_timeout(), spec_attr_idle_timeout(),
			spec_attr_termination_action(), spec_attr_called_id(),
			spec_attr_calling_id(), spec_attr_nas_id(),
			spec_attr_nas_port_id(), spec_attr_delay(),
			spec_attr_input_octets(),spec_attr_output_octets(),
			spec_attr_input_giga_words(),spec_attr_output_giga_words(),
			spec_attr_event_timestamp(), spec_attr_session_id(),
			spec_attr_authentic(), spec_attr_session_time(),
			spec_attr_input_packets(), spec_attr_output_packets(),
			spec_attr_cause(), spec_attr_multisession_id(),
			spec_attr_link_count(), spec_attr_nas_port_type(),
			spec_attr_port_limit()],
	Char = {"usageSpecCharacteristic", {array, Chars}},
	{struct, [ID, Href, Name, Desc, Valid, Char]}.

%% @hidden
spec_public_wlan() ->
	ID = {"id", "PublicWLANAccessUsageSpec"},
	Href = {"href", "/usageManagement/v1/usageSpecification/PublicWLANAccessUsageSpec"},
	Name = {"name", "PublicWLANAccessUsageSpec"},
	Desc = {"description", "Specification for IPDR Public WLAN Access - WISP Use Case"},
	Start = {"startDateTime", "2017-01-01T00:00:00Z"},
	End = {"endDateTime", "2017-12-31T23:59:59Z"},
	Valid = {"validFor", {struct, [Start, End]}},
	Chars = lists:reverse(spec_public_wlan1([])),
	Char = {"usageSpecCharacteristic", {array, Chars}},
	{struct, [ID, Href, Name, Desc, Valid, Char]}.
%% @hidden
spec_public_wlan1(Acc) ->
	Name = {"name", "userName"},
	Desc = {"description", "The end user ID and their domain name (NAI)."},
	Conf = {"configurable", true},
	Typ = {"valueType", "string"},
	Value1 = {struct, [Typ]},
	Value = {"usageSpecCharacteristicValue", {array, [Value1]}},
	NewAcc = [{struct, [Name, Desc, Conf, Value]} | Acc],
	spec_public_wlan2(NewAcc).
%% @hidden
spec_public_wlan2(Acc) ->
	Name = {"name", "ScIdType"},
	Desc = {"description", "Type of Service Consumer ID Used when a more specific Identifier of Service Consumer is necessary. For example, IMSI for GSM subscribers."},
	Conf = {"configurable", true},
	Typ = {"valueType", "number"},
	From = {"valueFrom", 1},
	To = {"valueTo", 3},
	Value1 = {struct, [Typ, From, To]},
	Value = {"usageSpecCharacteristicValue", {array, [Value1]}},
	NewAcc = [{struct, [Name, Desc, Conf, Value]} | Acc],
	spec_public_wlan3(NewAcc).
%% @hidden
spec_public_wlan3(Acc) ->
	Name = {"name", "ScId"},
	Desc = {"description", "The Service Consumer ID when a more specific identifier of the Service Consumer is required. For example, IMSI for GSM/GPRS subscribers."},
	Conf = {"configurable", true},
	Typ = {"valueType", "string"},
	Value1 = {struct, [Typ]},
	Value = {"usageSpecCharacteristicValue", {array, [Value1]}},
	NewAcc = [{struct, [Name, Desc, Conf, Value]} | Acc],
	spec_public_wlan4(NewAcc).
%% @hidden
spec_public_wlan4(Acc) ->
	Name = {"name", "homeServiceProviderType"},
	Desc = {"description", "Identifies how the home service provider is identified."},
	Conf = {"configurable", true},
	Typ = {"valueType", "number"},
	From = {"valueFrom", 1},
	To = {"valueTo", 4},
	Value1 = {struct, [Typ, From, To]},
	Value = {"usageSpecCharacteristicValue", {array, [Value1]}},
	NewAcc = [{struct, [Name, Desc, Conf, Value]} | Acc],
	spec_public_wlan5(NewAcc).
%% @hidden
spec_public_wlan5(Acc) ->
	Name = {"name", "homeServiceProvider"},
	Desc = {"description", "The user’s Home Service Provider. May be derived from the NAI of the Username. This field, plus the type, will uniquely identify the provider by the same value that they are known in their industry."},
	Conf = {"configurable", true},
	Typ = {"valueType", "string"},
	Value1 = {struct, [Typ]},
	Value = {"usageSpecCharacteristicValue", {array, [Value1]}},
	NewAcc = [{struct, [Name, Desc, Conf, Value]} | Acc],
	spec_public_wlan6(NewAcc).
%% @hidden
spec_public_wlan6(Acc) ->
	Name = {"name", "acctSessionId"},
	Desc = {"description", "Account session ID assigned by the NAS server. Each session is assigned a unique NAS ID and is therefore used as one of the key criteria in the Settlement Process to identify unique transactions."},
	Conf = {"configurable", true},
	Typ = {"valueType", "string"},
	Value1 = {struct, [Typ]},
	Value = {"usageSpecCharacteristicValue", {array, [Value1]}},
	NewAcc = [{struct, [Name, Desc, Conf, Value]} | Acc],
	spec_public_wlan7(NewAcc).
%% @hidden
spec_public_wlan7(Acc) ->
	Name = {"name", "userIpAddress"},
	Desc = {"description", "IP Address of the end user (calling station). This field must support IPv6 format."},
	Conf = {"configurable", true},
	Typ = {"valueType", "string"},
	Value1 = {struct, [Typ]},
	Value = {"usageSpecCharacteristicValue", {array, [Value1]}},
	NewAcc = [{struct, [Name, Desc, Conf, Value]} | Acc],
	spec_public_wlan8(NewAcc).
%% @hidden
spec_public_wlan8(Acc) ->
	Name = {"name", "callingStationId"},
	Desc = {"description", "MAC Address of the end user's device as formatted in RFC3580, section 3.21. For example, 00-10-A4-23-19-C0"},
	Conf = {"configurable", true},
	Typ = {"valueType", "string"},
	Value1 = {struct, [Typ]},
	Value = {"usageSpecCharacteristicValue", {array, [Value1]}},
	NewAcc = [{struct, [Name, Desc, Conf, Value]} | Acc],
	spec_public_wlan9(NewAcc).
%% @hidden
spec_public_wlan9(Acc) ->
	Name = {"name", "nasIpAddress"},
	Desc = {"description", "The IP address of the local Network Access Server (NAS) (i.e. the access gateway) that provides the service. This field must support IPv6 format."},
	Conf = {"configurable", true},
	Typ = {"valueType", "string"},
	Value1 = {struct, [Typ]},
	Value = {"usageSpecCharacteristicValue", {array, [Value1]}},
	NewAcc = [{struct, [Name, Desc, Conf, Value]} | Acc],
	spec_public_wlan10(NewAcc).
%% @hidden
spec_public_wlan10(Acc) ->
	Name = {"name", "nasIpAddress"},
	Desc = {"description", "The IP address of the local Network Access Server (NAS) (i.e. the access gateway) that provides the service. This field must support IPv6 format."},
	Conf = {"configurable", true},
	Typ = {"valueType", "string"},
	Value1 = {struct, [Typ]},
	Value = {"usageSpecCharacteristicValue", {array, [Value1]}},
	NewAcc = [{struct, [Name, Desc, Conf, Value]} | Acc],
	spec_public_wlan11(NewAcc).
%% @hidden
spec_public_wlan11(Acc) ->
	Name = {"name", "calledStationId"},
	Desc = {"description", "A unique name which identifies the hotspot venue. Radius Defined using the Mac Address and SSID in the format shown in RFC3580 section 3.20. For example: 00-10- A4-23-19-C0:AP1."},
	Conf = {"configurable", true},
	Typ = {"valueType", "string"},
	Value1 = {struct, [Typ]},
	Value = {"usageSpecCharacteristicValue", {array, [Value1]}},
	NewAcc = [{struct, [Name, Desc, Conf, Value]} | Acc],
	spec_public_wlan12(NewAcc).
%% @hidden
spec_public_wlan12(Acc) ->
	Name = {"name", "nasId"},
	Desc = {"description", "Will appear in Access Request record format (depends on WISP network configuration and BSS system). Identifies the access gateway when NAS-IP-Address is insufficient."},
	Conf = {"configurable", true},
	Typ = {"valueType", "string"},
	Value1 = {struct, [Typ]},
	Value = {"usageSpecCharacteristicValue", {array, [Value1]}},
	NewAcc = [{struct, [Name, Desc, Conf, Value]} | Acc],
	spec_public_wlan13(NewAcc).
%% @hidden
spec_public_wlan13(Acc) ->
	Name = {"name", "accessProviderType"},
	Desc = {"description", "Identifies how the serve/visited service provider is identified. For example, Domain Name, PMN code, SID/BID number, or BRI. Need to identify the possible values."},
	Conf = {"configurable", true},
	Typ = {"valueType", "number"},
	From = {"valueFrom", 1},
	To = {"valueTo", 4},
	Value1 = {struct, [Typ, From, To]},
	Value = {"usageSpecCharacteristicValue", {array, [Value1]}},
	NewAcc = [{struct, [Name, Desc, Conf, Value]} | Acc],
	spec_public_wlan14(NewAcc).
%% @hidden
spec_public_wlan14(Acc) ->
	Name = {"name", "accessServiceProvider"},
	Desc = {"description", "The PWLAN operator providing network access. This field, plus the type, will uniquely identify the provider by the same value that they are known in their industry."},
	Conf = {"configurable", true},
	Typ = {"valueType", "string"},
	Value1 = {struct, [Typ]},
	Value = {"usageSpecCharacteristicValue", {array, [Value1]}},
	NewAcc = [{struct, [Name, Desc, Conf, Value]} | Acc],
	spec_public_wlan15(NewAcc).
%% @hidden
spec_public_wlan15(Acc) ->
	Name = {"name", "locationName"},
	Desc = {"description", "Descriptive Location Name of the user access network. For Example: 'Gate_14_Terminal_C_of_Newark_ Airport'. The source of this data will be from Optional VSA or Derived."},
	Conf = {"configurable", true},
	Typ = {"valueType", "string"},
	Value1 = {struct, [Typ]},
	Value = {"usageSpecCharacteristicValue", {array, [Value1]}},
	NewAcc = [{struct, [Name, Desc, Conf, Value]} | Acc],
	spec_public_wlan16(NewAcc).
%% @hidden
spec_public_wlan16(Acc) ->
	Name = {"name", "locationName"},
	Desc = {"description", "Descriptive Location Name of the user access network. For Example: 'Gate_14_Terminal_C_of_Newark_ Airport'. The source of this data will be from Optional VSA or Derived."},
	Conf = {"configurable", true},
	Typ = {"valueType", "string"},
	Value1 = {struct, [Typ]},
	Value = {"usageSpecCharacteristicValue", {array, [Value1]}},
	NewAcc = [{struct, [Name, Desc, Conf, Value]} | Acc],
	spec_public_wlan17(NewAcc).
%% @hidden
spec_public_wlan17(Acc) ->
	Name = {"name", "locationId"},
	Desc = {"description", "Describes the user’s access area within a given location. For example: Network=ACMEWISP_NewarkAirport"},
	Conf = {"configurable", true},
	Typ = {"valueType", "string"},
	Value1 = {struct, [Typ]},
	Value = {"usageSpecCharacteristicValue", {array, [Value1]}},
	NewAcc = [{struct, [Name, Desc, Conf, Value]} | Acc],
	spec_public_wlan18(NewAcc).
%% @hidden
spec_public_wlan18(Acc) ->
	Name = {"name", "locationType"},
	Desc = {"description", "Contains the location type defined within the access provider’s network. Examples include: airport, hotel, coffee shop, and bookstore."},
	Conf = {"configurable", true},
	Typ = {"valueType", "string"},
	Value1 = {struct, [Typ]},
	Value = {"usageSpecCharacteristicValue", {array, [Value1]}},
	NewAcc = [{struct, [Name, Desc, Conf, Value]} | Acc],
	spec_public_wlan19(NewAcc).
%% @hidden
spec_public_wlan19(Acc) ->
	Name = {"name", "locationCountryCode"},
	Desc = {"description", "ISO country code of the user’s location. 2 character alpha string. Derived. Can be derived from Geocode."},
	Conf = {"configurable", true},
	Typ = {"valueType", "string"},
	Value1 = {struct, [Typ]},
	Value = {"usageSpecCharacteristicValue", {array, [Value1]}},
	NewAcc = [{struct, [Name, Desc, Conf, Value]} | Acc],
	spec_public_wlan20(NewAcc).
%% @hidden
spec_public_wlan20(Acc) ->
	Name = {"name", "locationStateProvince"},
	Desc = {"description", "2 character alpha string. Can be derived from Geocode"},
	Conf = {"configurable", true},
	Typ = {"valueType", "string"},
	Value1 = {struct, [Typ]},
	Value = {"usageSpecCharacteristicValue", {array, [Value1]}},
	NewAcc = [{struct, [Name, Desc, Conf, Value]} | Acc],
	spec_public_wlan21(NewAcc).
%% @hidden
spec_public_wlan21(Acc) ->
	Name = {"name", "locationCity"},
	Desc = {"description", "Derived, can be derived from Geocode"},
	Conf = {"configurable", true},
	Typ = {"valueType", "string"},
	Value1 = {struct, [Typ]},
	Value = {"usageSpecCharacteristicValue", {array, [Value1]}},
	NewAcc = [{struct, [Name, Desc, Conf, Value]} | Acc],
	spec_public_wlan22(NewAcc).
%% @hidden
spec_public_wlan22(Acc) ->
	Name = {"name", "locationGeocode"},
	Desc = {"description", "Content dictated by Type"},
	Conf = {"configurable", true},
	Typ = {"valueType", "string"},
	Value1 = {struct, [Typ]},
	Value = {"usageSpecCharacteristicValue", {array, [Value1]}},
	NewAcc = [{struct, [Name, Desc, Conf, Value]} | Acc],
	spec_public_wlan23(NewAcc).
%% @hidden
spec_public_wlan23(Acc) ->
	Name = {"name", "locationGeocodeType"},
	Desc = {"description", "UTM, OSGB, Lat/Long"},
	Conf = {"configurable", true},
	Typ = {"valueType", "string"},
	Value1 = {struct, [Typ]},
	Value = {"usageSpecCharacteristicValue", {array, [Value1]}},
	NewAcc = [{struct, [Name, Desc, Conf, Value]} | Acc],
	spec_public_wlan24(NewAcc).
%% @hidden
spec_public_wlan24(Acc) ->
	Name = {"name", "nasPortType"},
	Desc = {"description", "Identifier indicating the Port type. Values from RFC2865."},
	Conf = {"configurable", true},
	Typ = {"valueType", "number"},
	From = {"valueFrom", 1},
	To = {"valueTo", 4},
	Value1 = {struct, [Typ, From, To]},
	Value = {"usageSpecCharacteristicValue", {array, [Value1]}},
	NewAcc = [{struct, [Name, Desc, Conf, Value]} | Acc],
	spec_public_wlan25(NewAcc).
%% @hidden
spec_public_wlan25(Acc) ->
	Name = {"name", "paymentType"},
	Desc = {"description", "Applies only to settlement between Venue and Access provider."},
	Conf = {"configurable", true},
	Typ = {"valueType", "number"},
	From = {"valueFrom", 1},
	To = {"valueTo", 3},
	Value1 = {struct, [Typ, From, To]},
	Value = {"usageSpecCharacteristicValue", {array, [Value1]}},
	NewAcc = [{struct, [Name, Desc, Conf, Value]} | Acc],
	spec_public_wlan26(NewAcc).
%% @hidden
spec_public_wlan26(Acc) ->
	Name = {"name", "networkConnectionType"},
	Desc = {"description", "Uniquely identifies the network type used. For Example: WA=802.11a, WB=802.11b, WG=802.11G, EN=Ethernet (2 character alpha string) [??]=cdma2000"},
	Conf = {"configurable", true},
	Typ = {"valueType", "string"},
	Value1 = {struct, [Typ]},
	Value = {"usageSpecCharacteristicValue", {array, [Value1]}},
	NewAcc = [{struct, [Name, Desc, Conf, Value]} | Acc],
	spec_public_wlan27(NewAcc).
%% @hidden
spec_public_wlan27(Acc) ->
	Name = {"name", "sessionDuration"},
	Desc = {"description", "Session duration in seconds (already compensated for idle timeout).  Possible source: RADIUS Acct-Session-Time"},
	Conf = {"configurable", true},
	Typ = {"valueType", "number"},
	From = {"valueFrom", 0},
	Value1 = {struct, [Typ, From]},
	Value = {"usageSpecCharacteristicValue", {array, [Value1]}},
	NewAcc = [{struct, [Name, Desc, Conf, Value]} | Acc],
	spec_public_wlan28(NewAcc).
%% @hidden
spec_public_wlan28(Acc) ->
	Name = {"name", "inputOctets"},
	Desc = {"description", "Bytes user received."},
	Conf = {"configurable", true},
	Typ = {"valueType", "number"},
	From = {"valueFrom", 0},
	Value1 = {struct, [Typ, From]},
	Value = {"usageSpecCharacteristicValue", {array, [Value1]}},
	NewAcc = [{struct, [Name, Desc, Conf, Value]} | Acc],
	spec_public_wlan29(NewAcc).
%% @hidden
spec_public_wlan29(Acc) ->
	Name = {"name", "outputOctets"},
	Desc = {"description", "Byes user transmitted."},
	Conf = {"configurable", true},
	Typ = {"valueType", "number"},
	From = {"valueFrom", 0},
	Value1 = {struct, [Typ, From]},
	Value = {"usageSpecCharacteristicValue", {array, [Value1]}},
	NewAcc = [{struct, [Name, Desc, Conf, Value]} | Acc],
	spec_public_wlan30(NewAcc).
%% @hidden
spec_public_wlan30(Acc) ->
	Name = {"name", "class"},
	Desc = {"description", "Home Service Provider specified service class and provided if supported by Access Provider for that session"},
	Conf = {"configurable", true},
	Typ = {"valueType", "string"},
	Value1 = {struct, [Typ]},
	Value = {"usageSpecCharacteristicValue", {array, [Value1]}},
	NewAcc = [{struct, [Name, Desc, Conf, Value]} | Acc],
	spec_public_wlan31(NewAcc).
%% @hidden
spec_public_wlan31(Acc) ->
	Name = {"name", "gmtSessionStartDateTime"},
	Desc = {"description", "The universal GMT date and time the session started with the Service Consumer’s perceived time zone. See ISO 8601."},
	Conf = {"configurable", true},
	Typ = {"valueType", "dateTime"},
	Value1 = {struct, [Typ]},
	Value = {"usageSpecCharacteristicValue", {array, [Value1]}},
	NewAcc = [{struct, [Name, Desc, Conf, Value]} | Acc],
	spec_public_wlan32(NewAcc).
%% @hidden
spec_public_wlan32(Acc) ->
	Name = {"name", "gmtSessionEndDateTime"},
	Desc = {"description", "The universal GMT date and time the session ended with the Service Consumer’s perceived time zone. See ISO 8601."},
	Conf = {"configurable", true},
	Typ = {"valueType", "dateTime"},
	Value1 = {struct, [Typ]},
	Value = {"usageSpecCharacteristicValue", {array, [Value1]}},
	NewAcc = [{struct, [Name, Desc, Conf, Value]} | Acc],
	spec_public_wlan33(NewAcc).
%% @hidden
spec_public_wlan33(Acc) ->
	Name = {"name", "sessionTerminateCause"},
	Desc = {"description", "RFC 3580 specifies, RFC 2866 enumerates"},
	Conf = {"configurable", true},
	Typ = {"valueType", "number"},
	From = {"valueFrom", 1},
	To = {"valueTo", 7},
	Value1 = {struct, [Typ, From, To]},
	Value = {"usageSpecCharacteristicValue", {array, [Value1]}},
	NewAcc = [{struct, [Name, Desc, Conf, Value]} | Acc],
	spec_public_wlan34(NewAcc).
%% @hidden
spec_public_wlan34(Acc) ->
	Name = {"name", "billingClassOfService"},
	Desc = {"description", "Indicates Service Type. Service level provided to user derived from Max-bandwidth-level. (Added for compatibility with WISPr)"},
	Conf = {"configurable", true},
	Typ = {"valueType", "string"},
	Value1 = {struct, [Typ]},
	Value = {"usageSpecCharacteristicValue", {array, [Value1]}},
	NewAcc = [{struct, [Name, Desc, Conf, Value]} | Acc],
	spec_public_wlan35(NewAcc).
%% @hidden
spec_public_wlan35(Acc) ->
	Name = {"name", "unitOfMeasure"},
	Desc = {"description", "Indicates what is being represented in chargeable units field. The 'Quantity' enum item may be applicable for settlement for Partner content purchase."},
	Conf = {"configurable", true},
	Typ = {"valueType", "number"},
	From = {"valueFrom", 1},
	To = {"valueTo", 7},
	Value1 = {struct, [Typ, From, To]},
	Value = {"usageSpecCharacteristicValue", {array, [Value1]}},
	NewAcc = [{struct, [Name, Desc, Conf, Value]} | Acc],
	spec_public_wlan36(NewAcc).
%% @hidden
spec_public_wlan36(Acc) ->
	Name = {"name", "chargeableUnit"},
	Desc = {"description", "Indicates what activity the Chargeable_Quantity and Unit of Measure are metering."},
	Conf = {"configurable", true},
	Typ = {"valueType", "number"},
	From = {"valueFrom", 1},
	To = {"valueTo", 7},
	Value1 = {struct, [Typ, From, To]},
	Value = {"usageSpecCharacteristicValue", {array, [Value1]}},
	NewAcc = [{struct, [Name, Desc, Conf, Value]} | Acc],
	spec_public_wlan37(NewAcc).
%% @hidden
spec_public_wlan37(Acc) ->
	Name = {"name", "chargeableQuantity"},
	Desc = {"description", "Volume of chargeable_unit charged for this record."},
	Conf = {"configurable", true},
	Typ = {"valueType", "number"},
	From = {"valueFrom", 0},
	Value1 = {struct, [Typ, From]},
	Value = {"usageSpecCharacteristicValue", {array, [Value1]}},
	NewAcc = [{struct, [Name, Desc, Conf, Value]} | Acc],
	spec_public_wlan38(NewAcc).
%% @hidden
spec_public_wlan38(Acc) ->
	Name = {"name", "chargeAmount"},
	Desc = {"description", "Amount of the charge, not including taxes."},
	Conf = {"configurable", true},
	Typ = {"valueType", "number"},
	From = {"valueFrom", 0},
	Value1 = {struct, [Typ, From]},
	Value = {"usageSpecCharacteristicValue", {array, [Value1]}},
	NewAcc = [{struct, [Name, Desc, Conf, Value]} | Acc],
	spec_public_wlan39(NewAcc).
%% @hidden
spec_public_wlan39(Acc) ->
	Name = {"name", "chargeCurrencyType"},
	Desc = {"description", "Standard currency abbreviation from ISO 4217."},
	Conf = {"configurable", true},
	Typ = {"valueType", "string"},
	Value1 = {struct, [Typ]},
	Value = {"usageSpecCharacteristicValue", {array, [Value1]}},
	NewAcc = [{struct, [Name, Desc, Conf, Value]} | Acc],
	spec_public_wlan40(NewAcc).
%% @hidden
spec_public_wlan40(Acc) ->
	Name = {"name", "otherParty"},
	Desc = {"description", "Identifies content or other party involved in transaction, if applicable. The party is associated with the charge since types of charges may have involved different parties. For example, the charge for network access is applied to access provider while charge for content applies to content provider."},
	Conf = {"configurable", true},
	Typ = {"valueType", "string"},
	Value1 = {struct, [Typ]},
	Value = {"usageSpecCharacteristicValue", {array, [Value1]}},
	NewAcc = [{struct, [Name, Desc, Conf, Value]} | Acc],
	spec_public_wlan41(NewAcc).
%% @hidden
spec_public_wlan41(Acc) ->
	Name = {"name", "taxPercentage"},
	Desc = {"description", "The tax % applied to the charge. If blank, then the tax amount was a percentage or fixed value applied."},
	Conf = {"configurable", true},
	Typ = {"valueType", "number"},
	From1 = {"valueFrom", 0},
	To1 = {"valueTo", 100},
	Value1 = {struct, [Typ, From1, To1]},
	Value = {"usageSpecCharacteristicValue", {array, [Value1]}},
	NewAcc = [{struct, [Name, Desc, Conf, Value]} | Acc],
	spec_public_wlan42(NewAcc).
%% @hidden
spec_public_wlan42(Acc) ->
	Name = {"name", "taxAmount"},
	Desc = {"description", "The amount of tax. The charge amount does not include tax."},
	Conf = {"configurable", true},
	Typ = {"valueType", "number"},
	From = {"valueFrom", 0},
	Value1 = {struct, [Typ, From]},
	Value = {"usageSpecCharacteristicValue", {array, [Value1]}},
	NewAcc = [{struct, [Name, Desc, Conf, Value]} | Acc],
	spec_public_wlan43(NewAcc).
%% @hidden
spec_public_wlan43(Acc) ->
	Name = {"name", "taxType"},
	Desc = {"description", "Type of tax applied."},
	Conf = {"configurable", true},
	Typ = {"valueType", "number"},
	From = {"valueFrom", 1},
	To = {"valueTo", 14},
	Value1 = {struct, [Typ, From, To]},
	Value = {"usageSpecCharacteristicValue", {array, [Value1]}},
	NewAcc = [{struct, [Name, Desc, Conf, Value]} | Acc],
	spec_public_wlan44(NewAcc).
%% @hidden
spec_public_wlan44(Acc) ->
	Name = {"name", "intermediaryName"},
	Desc = {"description", "Represents a human-readable PWLAN intermediary name string. Could be a reseller, aggregator, clearinghouse, etc."},
	Conf = {"configurable", true},
	Typ = {"valueType", "string"},
	Value1 = {struct, [Typ]},
	Value = {"usageSpecCharacteristicValue", {array, [Value1]}},
	NewAcc = [{struct, [Name, Desc, Conf, Value]} | Acc],
	spec_public_wlan45(NewAcc).
%% @hidden
spec_public_wlan45(Acc) ->
	Name = {"name", "serviceName"},
	Desc = {"description", "Specifies the service type used. VoIP, Basic Access, Purchased Content, etc. Mention in remark that it’s not the RADIUS service type."},
	Conf = {"configurable", true},
	Typ = {"valueType", "number"},
	From = {"valueFrom", 1},
	To = {"valueTo", 6},
	Value1 = {struct, [Typ, From, To]},
	Value = {"usageSpecCharacteristicValue", {array, [Value1]}},
	NewAcc = [{struct, [Name, Desc, Conf, Value]} | Acc],
	spec_public_wlan46(NewAcc).
%% @hidden
spec_public_wlan46(Acc) ->
	Name = {"name", "relatedIpdrIdList"},
	Desc = {"description", "Used to link together multiple related IPDRs when usage scenario and business rules demand so. Can’t change parent IPDR for audit/revenue assurance integrity."},
	Conf = {"configurable", true},
	Typ = {"valueType", "string"},
	Value1 = {struct, [Typ]},
	Value = {"usageSpecCharacteristicValue", {array, [Value1]}},
	NewAcc = [{struct, [Name, Desc, Conf, Value]} | Acc],
	spec_public_wlan47(NewAcc).
%% @hidden
spec_public_wlan47(Acc) ->
	Name = {"name", "tempUserId"},
	Desc = {"description", "Temporary user identification allocated by home SP. This is an ID assigned by the Access Point."},
	Conf = {"configurable", true},
	Typ = {"valueType", "string"},
	Value1 = {struct, [Typ]},
	Value = {"usageSpecCharacteristicValue", {array, [Value1]}},
	[{struct, [Name, Desc, Conf, Value]} | Acc].

%% @hidden
spec_protocol() ->
	Name = {"name", "protocol"},
	Desc = {"description", "AAA protocol used in request."},
	Conf = {"configurable", true},
	Typ = {"valueType", "string"},
	Def = {"default", true},
	Val1 = {"value", "RADIUS"},
	Value1 = {struct, [Typ, Def, Val1]},
	Val2 = {"value", "DIAMETER"},
	Value2 = {struct, [Typ, Def, Val2]},
	Value = {"usageSpecCharacteristicValue", {array, [Value1, Value2]}},
	{struct, [Name, Desc, Conf, Value]}.

%% @hidden
spec_node() ->
	Name = {"name", "node"},
	Desc = {"description", "Clusternode on which event was processed by OCS."},
	Conf = {"configurable", true},
	Typ = {"valueType", "string"},
	Value1 = {struct, [Typ]},
	Value = {"usageSpecCharacteristicValue", {array, [Value1]}},
	{struct, [Name, Desc, Conf, Value]}.

%% @hidden
spec_server_address() ->
	Name = {"name", "serverAddress"},
	Desc = {"description", "IP address request was received on."},
	Conf = {"configurable", true},
	Typ = {"valueType", "string"},
	Value1 = {struct, [Typ]},
	Value = {"usageSpecCharacteristicValue", {array, [Value1]}},
	{struct, [Name, Desc, Conf, Value]}.

%% @hidden
spec_server_port() ->
	Name = {"name", "serverPort"},
	Desc = {"description", "IP port request was received on."},
	Conf = {"configurable", true},
	Typ = {"valueType", "number"},
	Value1 = {struct, [Typ]},
	Value = {"usageSpecCharacteristicValue", {array, [Value1]}},
	{struct, [Name, Desc, Conf, Value]}.

%% @hidden
spec_client_address() ->
	Name = {"name", "clientAddress"},
	Desc = {"description", "IP address request was received from."},
	Conf = {"configurable", true},
	Typ = {"valueType", "string"},
	Value1 = {struct, [Typ]},
	Value = {"usageSpecCharacteristicValue", {array, [Value1]}},
	{struct, [Name, Desc, Conf, Value]}.

%% @hidden
spec_client_port() ->
	Name = {"name", "clientPort"},
	Desc = {"description", "IP port request was received from."},
	Conf = {"configurable", true},
	Typ = {"valueType", "number"},
	Value1 = {struct, [Typ]},
	Value = {"usageSpecCharacteristicValue", {array, [Value1]}},
	{struct, [Name, Desc, Conf, Value]}.

%% @hidden
spec_type_access() ->
	Name = {"name", "type"},
	Desc = {"description", "Type of access event."},
	Conf = {"configurable", true},
	Typ = {"valueType", "string"},
	Def = {"default", false},
	Val1 = {"value", "accept"},
	Value1 = {struct, [Typ, Def, Val1]},
	Val2 = {"value", "reject"},
	Value2 = {struct, [Typ, Def, Val2]},
	Val3 = {"value", "change"},
	Value3 = {struct, [Typ, Def, Val3]},
	Value = {"usageSpecCharacteristicValue", {array, [Value1, Value2, Value3]}},
	{struct, [Name, Desc, Conf, Value]}.

%% @hidden
spec_type_accounting() ->
	Name = {"name", "type"},
	Desc = {"description", "Type of accounting event."},
	Conf = {"configurable", true},
	Typ = {"valueType", "string"},
	Def = {"default", false},
	Val1 = {"value", "on"},
	Value1 = {struct, [Typ, Def, Val1]},
	Val2 = {"value", "off"},
	Value2 = {struct, [Typ, Def, Val2]},
	Val3 = {"value", "start"},
	Value3 = {struct, [Typ, Def, Val3]},
	Val4 = {"value", "interim"},
	Value4 = {struct, [Typ, Def, Val4]},
	Val5 = {"value", "event"},
	Value5 = {struct, [Typ, Def, Val5]},
	Value = {"usageSpecCharacteristicValue",
			{array, [Value1, Value2, Value3, Value4, Value5]}},
	{struct, [Name, Desc, Conf, Value]}.

%% @hidden
spec_attr_username() ->
	Name = {"name", "username"},
	Desc = {"description", "Username/identity of subscriber."},
	Conf = {"configurable", true},
	Typ = {"valueType", "string"},
	Value1 = {struct, [Typ]},
	Value = {"usageSpecCharacteristicValue", {array, [Value1]}},
	{struct, [Name, Desc, Conf, Value]}.

%% @hidden
spec_attr_nas_ip() ->
	Name = {"name", "nasIpAddress"},
	Desc = {"description", "NAS-IP-Address attribute"},
	Conf = {"configurable", true},
	Typ = {"valueType", "string"},
	From1 = {"valueFrom", "0.0.0.0"},
	To1 = {"valueTo", "255.255.255.255"},
	Value1 = {struct, [Typ, From1, To1]},
	Value = {"usageSpecCharacteristicValue", {array, [Value1]}},
	{struct, [Name, Desc, Conf, Value]}.

%% @hidden
spec_attr_nas_port() ->
	Name = {"name", "nasPort"},
	Desc = {"description", "NAS-Port attribute"},
	Conf = {"configurable", true},
	Typ = {"valueType", "number"},
	Value1 = {struct, [Typ]},
	Value = {"usageSpecCharacteristicValue", {array, [Value1]}},
	{struct, [Name, Desc, Conf, Value]}.

%% @hidden
spec_attr_service_type() ->
	Name = {"name", "serviceType"},
	Desc = {"description", "Service-Type attribute"},
	Conf = {"configurable", true},
	Typ = {"valueType", "string"},
	Def = {"default", true},
	Val1 = {"value", "framed"},
	Value1 = {struct, [Typ, Def, Val1]},
	Val2 = {"value", "administrative"},
	Value2 = {struct, [Typ, Def, Val2]},
	Val3 = {"value", "authenticate-only"},
	Value3 = {struct, [Typ, Def, Val3]},
	Value = {"usageSpecCharacteristicValue", {array, [Value1, Value2, Value3]}},
	{struct, [Name, Desc, Conf, Value]}.

%% @hidden
spec_attr_framed_address() ->
	Name = {"name", "framedIpAddress"},
	Desc = {"description", "Framed-IP-Address attribute"},
	Conf = {"configurable", true},
	Typ = {"valueType", "string"},
	From1 = {"valueFrom", "0.0.0.0"},
	To1 = {"valueTo", "255.255.255.255"},
	Value1 = {struct, [Typ, From1, To1]},
	Value = {"usageSpecCharacteristicValue", {array, [Value1]}},
	{struct, [Name, Desc, Conf, Value]}.

%% @hidden
spec_attr_framed_pool() ->
	Name = {"name", "framedPool"},
	Desc = {"description", "Framed-Pool attribute"},
	Conf = {"configurable", true},
	Typ = {"valueType", "string"},
	Value1 = {struct, [Typ]},
	Value = {"usageSpecCharacteristicValue", {array, [Value1]}},
	{struct, [Name, Desc, Conf, Value]}.

%% @hidden
spec_attr_framed_netmask() ->
	Name = {"name", "framedIpNetmask"},
	Desc = {"description", "Framed-IP-Netmask attribute"},
	Conf = {"configurable", true},
	Typ = {"valueType", "string"},
	From1 = {"valueFrom", "0.0.0.0"},
	To1 = {"valueTo", "255.255.255.255"},
	Value1 = {struct, [Typ, From1, To1]},
	Value = {"usageSpecCharacteristicValue", {array, [Value1]}},
	{struct, [Name, Desc, Conf, Value]}.

%% @hidden
spec_attr_framed_routing() ->
	Name = {"name", "framedRouting"},
	Desc = {"description", "Framed-Routing attribute"},
	Conf = {"configurable", true},
	Typ = {"valueType", "string"},
	Def = {"default", true},
	Val1 = {"value", "none"},
	Value1 = {struct, [Typ, Def, Val1]},
	Val2 = {"value", "send-routing-packets"},
	Value2 = {struct, [Typ, Def, Val2]},
	Val3 = {"value", "listen-for-routing-packets"},
	Value3 = {struct, [Typ, Def, Val3]},
	Val4 = {"value", "send-and-listen"},
	Value4 = {struct, [Typ, Def, Val4]},
	Value = {"usageSpecCharacteristicValue",
			{array, [Value1, Value2, Value3, Value4]}},
	{struct, [Name, Desc, Conf, Value]}.

%% @hidden
spec_attr_filter_id() ->
	Name = {"name", "filterId"},
	Desc = {"description", "Filter-Id attribute"},
	Conf = {"configurable", true},
	Typ = {"valueType", "string"},
	Value1 = {struct, [Typ]},
	Value = {"usageSpecCharacteristicValue", {array, [Value1]}},
	{struct, [Name, Desc, Conf, Value]}.

%% @hidden
spec_attr_framed_mtu() ->
	Name = {"name", "framedMtu"},
	Desc = {"description", "Framed-MTU attribute"},
	Conf = {"configurable", true},
	Typ = {"valueType", "number"},
	From1 = {"valueFrom", 64},
	To1 = {"valueTo", 65535},
	Value1 = {struct, [Typ, From1, To1]},
	Value = {"usageSpecCharacteristicValue", {array, [Value1]}},
	{struct, [Name, Desc, Conf, Value]}.

%% @hidden
spec_attr_framed_route() ->
	Name = {"name", "framedRoute"},
	Desc = {"description", "Framed-Route attribute"},
	Conf = {"configurable", true},
	Typ = {"valueType", "string"},
	Value1 = {struct, [Typ]},
	Value = {"usageSpecCharacteristicValue", {array, [Value1]}},
	{struct, [Name, Desc, Conf, Value]}.

%% @hidden
spec_attr_class() ->
	Name = {"name", "class"},
	Desc = {"description", "Class attribute"},
	Conf = {"configurable", true},
	Typ = {"valueType", "string"},
	Value1 = {struct, [Typ]},
	Value = {"usageSpecCharacteristicValue", {array, [Value1]}},
	{struct, [Name, Desc, Conf, Value]}.

%% @hidden
spec_attr_session_timeout() ->
	Name = {"name", "sessionTimeout"},
	Desc = {"description", "Session-Timeout attribute"},
	Conf = {"configurable", true},
	Typ = {"valueType", "number"},
	From1 = {"valueFrom", 0},
	To1 = {"valueTo", 4294967295},
	Value1 = {struct, [Typ, From1, To1]},
	Value = {"usageSpecCharacteristicValue", {array, [Value1]}},
	{struct, [Name, Desc, Conf, Value]}.

%% @hidden
spec_attr_idle_timeout() ->
	Name = {"name", "idleTimeout"},
	Desc = {"description", "Idle-Timeout attribute"},
	Conf = {"configurable", true},
	Typ = {"valueType", "number"},
	From1 = {"valueFrom", 0},
	To1 = {"valueTo", 4294967295},
	Value1 = {struct, [Typ, From1, To1]},
	Value = {"usageSpecCharacteristicValue", {array, [Value1]}},
	{struct, [Name, Desc, Conf, Value]}.

%% @hidden
spec_attr_termination_action() ->
	Name = {"name", "terminationAction"},
	Desc = {"description", "Termination-Action attribute"},
	Conf = {"configurable", true},
	Typ = {"valueType", "string"},
	Def = {"default", false},
	Val1 = {"value", "default"},
	Value1 = {struct, [Typ, Def, Val1]},
	Val2 = {"value", "aaa-request"},
	Value2 = {struct, [Typ, Def, Val2]},
	Value = {"usageSpecCharacteristicValue", {array, [Value1, Value2]}},
	{struct, [Name, Desc, Conf, Value]}.

%% @hidden
spec_attr_called_id() ->
	Name = {"name", "calledStationId"},
	Desc = {"description", "Called-Station-Id attribute"},
	Conf = {"configurable", true},
	Typ = {"valueType", "string"},
	Value1 = {struct, [Typ]},
	Value = {"usageSpecCharacteristicValue", {array, [Value1]}},
	{struct, [Name, Desc, Conf, Value]}.

%% @hidden
spec_attr_calling_id() ->
	Name = {"name", "callingStationId"},
	Desc = {"description", "Calling-Station-Id attribute"},
	Conf = {"configurable", true},
	Typ = {"valueType", "string"},
	Value1 = {struct, [Typ]},
	Value = {"usageSpecCharacteristicValue", {array, [Value1]}},
	{struct, [Name, Desc, Conf, Value]}.

%% @hidden
spec_attr_nas_id() ->
	Name = {"name", "nasIdentifier"},
	Desc = {"description", "NAS-Identifier attribute"},
	Conf = {"configurable", true},
	Typ = {"valueType", "string"},
	Value1 = {struct, [Typ]},
	Value = {"usageSpecCharacteristicValue", {array, [Value1]}},
	{struct, [Name, Desc, Conf, Value]}.

%% @hidden
spec_attr_nas_port_id() ->
	Name = {"name", "nasPortId"},
	Desc = {"description", "NAS-Port-Id attribute"},
	Conf = {"configurable", true},
	Typ = {"valueType", "string"},
	Value1 = {struct, [Typ]},
	Value = {"usageSpecCharacteristicValue", {array, [Value1]}},
	{struct, [Name, Desc, Conf, Value]}.

%% @hidden
spec_attr_nas_port_type() ->
	Name = {"name", "nasPortType"},
	Desc = {"description", "NAS-Port-Type attribute"},
	Conf = {"configurable", true},
	Typ = {"valueType", "string"},
	Def = {"default", false},
	Val1 = {"value", "virtual"},
	Value1 = {struct, [Typ, Def, Val1]},
	Val2 = {"value", "sdsl"},
	Value2 = {struct, [Typ, Def, Val2]},
	Val3 = {"value", "adsl-cap"},
	Value3 = {struct, [Typ, Def, Val3]},
	Val4 = {"value", "adsl-dmt"},
	Value4 = {struct, [Typ, Def, Val4]},
	Val5 = {"value", "ethernet"},
	Value5 = {struct, [Typ, Def, Val5]},
	Val6 = {"value", "xdsl"},
	Value6 = {struct, [Typ, Def, Val6]},
	Val7 = {"value", "cable"},
	Value7 = {struct, [Typ, Def, Val7]},
	Val8 = {"value", "wireless-other"},
	Value8 = {struct, [Typ, Def, Val8]},
	Val9 = {"value", "wireless-ieee802.11"},
	Value9 = {struct, [Typ, Def, Val9]},
	Value = {"usageSpecCharacteristicValue", {array, [Value1, Value2,
			Value3, Value4, Value5, Value6, Value7, Value8, Value9]}},
	{struct, [Name, Desc, Conf, Value]}.

%% @hidden
spec_attr_port_limit() ->
	Name = {"name", "portLimit"},
	Desc = {"description", "Port-Limit attribute"},
	Conf = {"configurable", true},
	Typ = {"valueType", "number"},
	Value1 = {struct, [Typ]},
	Value = {"usageSpecCharacteristicValue", {array, [Value1]}},
	{struct, [Name, Desc, Conf, Value]}.

%% @hidden
spec_attr_delay() ->
	Name = {"name", "acctDelayTime"},
	Desc = {"description", "Acct-Delay-Time attribute"},
	Conf = {"configurable", true},
	Typ = {"valueType", "number"},
	Value1 = {struct, [Typ]},
	Value = {"usageSpecCharacteristicValue", {array, [Value1]}},
	{struct, [Name, Desc, Conf, Value]}.

%% @hidden
spec_attr_event_timestamp() ->
	Name = {"name", "eventTimestamp"},
	Desc = {"description", "Event-Timestamp attribute"},
	Conf = {"configurable", true},
	Typ = {"valueType", "dateTime"},
	Value1 = {struct, [Typ]},
	Value = {"usageSpecCharacteristicValue", {array, [Value1]}},
	{struct, [Name, Desc, Conf, Value]}.

%% @hidden
spec_attr_session_id() ->
	Name = {"name", "acctSessionId"},
	Desc = {"description", "Acct-Session-Id attribute"},
	Conf = {"configurable", true},
	Typ = {"valueType", "string"},
	Value1 = {struct, [Typ]},
	Value = {"usageSpecCharacteristicValue", {array, [Value1]}},
	{struct, [Name, Desc, Conf, Value]}.

%% @hidden
spec_attr_multisession_id() ->
	Name = {"name", "acctMultiSessionId"},
	Desc = {"description", "Acct-Multi-Session-Id attribute"},
	Conf = {"configurable", true},
	Typ = {"valueType", "string"},
	Value1 = {struct, [Typ]},
	Value = {"usageSpecCharacteristicValue", {array, [Value1]}},
	{struct, [Name, Desc, Conf, Value]}.

%% @hidden
spec_attr_link_count() ->
	Name = {"name", "acctLinkCount"},
	Desc = {"description", "Acct-Link-Count attribute"},
	Conf = {"configurable", true},
	Typ = {"valueType", "number"},
	Value1 = {struct, [Typ]},
	Value = {"usageSpecCharacteristicValue", {array, [Value1]}},
	{struct, [Name, Desc, Conf, Value]}.

%% @hidden
spec_attr_authentic() ->
	Name = {"name", "acctAuthentic"},
	Desc = {"description", "Acct-Authentic attribute"},
	Conf = {"configurable", true},
	Typ = {"valueType", "string"},
	Def = {"default", false},
	Val1 = {"value", "RADIUS"},
	Value1 = {struct, [Typ, Def, Val1]},
	Val2 = {"value", "local"},
	Value2 = {struct, [Typ, Def, Val2]},
	Val3 = {"value", "remote"},
	Value3 = {struct, [Typ, Def, Val3]},
	Value = {"usageSpecCharacteristicValue", {array, [Value1, Value2, Value3]}},
	{struct, [Name, Desc, Conf, Value]}.

%% @hidden
spec_attr_session_time() ->
	Name = {"name", "acctSessionTime"},
	Desc = {"description", "Acct-Session-Time attribute"},
	Conf = {"configurable", true},
	Typ = {"valueType", "number"},
	Value1 = {struct, [Typ]},
	Value = {"usageSpecCharacteristicValue", {array, [Value1]}},
	{struct, [Name, Desc, Conf, Value]}.

%% @hidden
spec_attr_input_octets() ->
	Name = {"name", "inputOctets"},
	Desc = {"description", "Acct-Input-Octets attribute"},
	Conf = {"configurable", true},
	Typ = {"valueType", "number"},
	Value1 = {struct, [Typ]},
	Value = {"usageSpecCharacteristicValue", {array, [Value1]}},
	{struct, [Name, Desc, Conf, Value]}.

%% @hidden
spec_attr_output_octets() ->
	Name = {"name", "outputOctets"},
	Desc = {"description", "Acct-Output-Octets attribute"},
	Conf = {"configurable", true},
	Typ = {"valueType", "number"},
	Value1 = {struct, [Typ]},
	Value = {"usageSpecCharacteristicValue", {array, [Value1]}},
	{struct, [Name, Desc, Conf, Value]}.

%% @hidden
spec_attr_input_giga_words() ->
	Name = {"name", "acctInputGigawords"},
	Desc = {"description", "Acct-Input-Gigawords attribute"},
	Conf = {"configurable", true},
	Typ = {"valueType", "number"},
	Value1 = {struct, [Typ]},
	Value = {"usageSpecCharacteristicValue", {array, [Value1]}},
	{struct, [Name, Desc, Conf, Value]}.

%% @hidden
spec_attr_output_giga_words() ->
	Name = {"name", "acctOutputGigawords"},
	Desc = {"description", "Acct-Output-Gigawords attribute"},
	Conf = {"configurable", true},
	Typ = {"valueType", "number"},
	Value1 = {struct, [Typ]},
	Value = {"usageSpecCharacteristicValue", {array, [Value1]}},
	{struct, [Name, Desc, Conf, Value]}.

%% @hidden
spec_attr_input_packets() ->
	Name = {"name", "acctInputPackets"},
	Desc = {"description", "Acct-Input-Packets attribute"},
	Conf = {"configurable", true},
	Typ = {"valueType", "number"},
	Value1 = {struct, [Typ]},
	Value = {"usageSpecCharacteristicValue", {array, [Value1]}},
	{struct, [Name, Desc, Conf, Value]}.

%% @hidden
spec_attr_output_packets() ->
	Name = {"name", "acctOutputPackets"},
	Desc = {"description", "Acct-Output-Packets attribute"},
	Conf = {"configurable", true},
	Typ = {"valueType", "number"},
	Value1 = {struct, [Typ]},
	Value = {"usageSpecCharacteristicValue", {array, [Value1]}},
	{struct, [Name, Desc, Conf, Value]}.

%% @hidden
spec_attr_data_rate() ->
	Name = {"name", "ascendDataRate"},
	Desc = {"description", "Ascend-Data-Rate attribute"},
	Conf = {"configurable", true},
	Typ = {"valueType", "number"},
	Value1 = {struct, [Typ]},
	Value = {"usageSpecCharacteristicValue", {array, [Value1]}},
	{struct, [Name, Desc, Conf, Value]}.

%% @hidden
spec_attr_xmit_rate() ->
	Name = {"name", "ascendXmitRate"},
	Desc = {"description", "Ascend-Xmit-Rate attribute"},
	Conf = {"configurable", true},
	Typ = {"valueType", "number"},
	Value1 = {struct, [Typ]},
	Value = {"usageSpecCharacteristicValue", {array, [Value1]}},
	{struct, [Name, Desc, Conf, Value]}.

%% @hidden
spec_attr_interim_interval() ->
	Name = {"name", "acctInterimInterval"},
	Desc = {"description", "Acct-Interim-Interval  attribute"},
	Conf = {"configurable", true},
	Typ = {"valueType", "number"},
	Value1 = {struct, [Typ]},
	Value = {"usageSpecCharacteristicValue", {array, [Value1]}},
	{struct, [Name, Desc, Conf, Value]}.

%% @hidden
spec_attr_cause() ->
	Name = {"name", "acctTerminateCause"},
	Desc = {"description", "Acct-Terminate-Cause attribute"},
	Conf = {"configurable", true},
	Typ = {"valueType", "string"},
	Def = {"default", false},
	Val1 = {"value", "user-request"},
	Value1 = {struct, [Typ, Def, Val1]},
	Val2 = {"value", "lost-carrier"},
	Value2 = {struct, [Typ, Def, Val2]},
	Val3 = {"value", "lost-service"},
	Value3 = {struct, [Typ, Def, Val3]},
	Val4 = {"value", "idle-timeout"},
	Value4 = {struct, [Typ, Def, Val4]},
	Val5 = {"value", "session-timeout"},
	Value5 = {struct, [Typ, Def, Val5]},
	Val6 = {"value", "admin-reset"},
	Value6 = {struct, [Typ, Def, Val6]},
	Val7 = {"value", "admin-reboot"},
	Value7 = {struct, [Typ, Def, Val7]},
	Val8 = {"value", "port-error"},
	Value8 = {struct, [Typ, Def, Val8]},
	Val9 = {"value", "NAS-error"},
	Value9 = {struct, [Typ, Def, Val9]},
	Val10 = {"value", "NAS-request"},
	Value10 = {struct, [Typ, Def, Val10]},
	Val11 = {"value", "NAS-reboot"},
	Value11 = {struct, [Typ, Def, Val11]},
	Val12 = {"value", "port-uneeded"},
	Value12 = {struct, [Typ, Def, Val12]},
	Val13 = {"value", "port-preempted"},
	Value13 = {struct, [Typ, Def, Val13]},
	Val14 = {"value", "port-suspended"},
	Value14 = {struct, [Typ, Def, Val14]},
	Val15 = {"value", "service-unavailable"},
	Value15 = {struct, [Typ, Def, Val15]},
	Val16 = {"value", "callback"},
	Value16 = {struct, [Typ, Def, Val16]},
	Val17 = {"value", "user-error"},
	Value17 = {struct, [Typ, Def, Val17]},
	Val18 = {"value", "host-request"},
	Value18 = {struct, [Typ, Def, Val18]},
	Value = {"usageSpecCharacteristicValue", {array, [Value1, Value2, Value3,
			Value4, Value5, Value6, Value7, Value8, Value9, Value10, Value11,
			Value12, Value13, Value14, Value15, Value16, Value17, Value18]}},
	{struct, [Name, Desc, Conf, Value]}.

%% @hidden
usage_characteristics(Attributes) ->
	lists:reverse(char_attr_username(Attributes, [])).

%% @hidden
char_attr_username(Attributes, Acc) ->
	NewAcc = case radius_attributes:find(?UserName, Attributes) of
		{ok, Value} ->
			[{struct, [{"name", "username"}, {"value", Value}]} | Acc];
		{error, not_found} ->
			Acc
	end,
	char_attr_nas_ip(Attributes, NewAcc).

%% @hidden
char_attr_nas_ip(Attributes, Acc) ->
	NewAcc = case radius_attributes:find(?NasIpAddress, Attributes) of
		{ok, Value} ->
			Address = inet:ntoa(Value),
			[{struct, [{"name", "nasIpAddress"}, {"value", Address}]} | Acc];
		{error, not_found} ->
			Acc
	end,
	char_attr_nas_port(Attributes, NewAcc).

%% @hidden
char_attr_nas_port(Attributes, Acc) ->
	NewAcc = case radius_attributes:find(?NasPort, Attributes) of
		{ok, Value} ->
			[{struct, [{"name", "nasPort"}, {"value", Value}]} | Acc];
		{error, not_found} ->
			Acc
	end,
	char_attr_service_type(Attributes, NewAcc).

%% @hidden
char_attr_service_type(Attributes, Acc) ->
	NewAcc = case radius_attributes:find(?ServiceType, Attributes) of
		{ok, Value} ->
			Type = case Value of
				2 ->
					"framed";
				6 ->
					"administrative";
				8 ->
					"authenticate-only";
				N ->
					N
			end,
			[{struct, [{"name", "serviceType"}, {"value", Type}]} | Acc];
		{error, not_found} ->
			Acc
	end,
	char_attr_framed_address(Attributes, NewAcc).

%% @hidden
char_attr_framed_address(Attributes, Acc) ->
	NewAcc = case radius_attributes:find(?FramedIpAddress, Attributes) of
		{ok, Value} ->
			Address = inet:ntoa(Value),
			[{struct, [{"name", "framedIpAddress"}, {"value", Address}]} | Acc];
		{error, not_found} ->
			Acc
	end,
	char_attr_framed_pool(Attributes, NewAcc).

%% @hidden
char_attr_framed_pool(Attributes, Acc) ->
	NewAcc = case radius_attributes:find(?FramedPool, Attributes) of
		{ok, Value} ->
			[{struct, [{"name", "framedPool"}, {"value", Value}]} | Acc];
		{error, not_found} ->
			Acc
	end,
	char_attr_framed_netmask(Attributes, NewAcc).

%% @hidden
char_attr_framed_netmask(Attributes, Acc) ->
	NewAcc = case radius_attributes:find(?FramedIpNetmask, Attributes) of
		{ok, Value} ->
			Netmask = inet:ntoa(Value),
			[{struct, [{"name", "framedIpNetmask"}, {"value", Netmask}]} | Acc];
		{error, not_found} ->
			Acc
	end,
	char_attr_framed_routing(Attributes, NewAcc).

%% @hidden
char_attr_framed_routing(Attributes, Acc) ->
	NewAcc = case radius_attributes:find(?FramedRouting, Attributes) of
		{ok, Value} ->
			Routing = case Value of
				0 ->
					"none";
				1 ->
					"send-routing-packets";
				2 ->
					"listen-for-routing-packets";
				3 ->
					"send-and-listen";
				N ->
					N
			end,
			[{struct, [{"name", "framedIpNetmask"}, {"value", Routing}]} | Acc];
		{error, not_found} ->
			Acc
	end,
	char_attr_filter_id(Attributes, NewAcc).

%% @hidden
char_attr_filter_id(Attributes, Acc) ->
	NewAcc = case radius_attributes:find(?FilterId, Attributes) of
		{ok, Value} ->
			[{struct, [{"name", "filterId"}, {"value", Value}]} | Acc];
		{error, not_found} ->
			Acc
	end,
	char_attr_framed_mtu(Attributes, NewAcc).

%% @hidden
char_attr_framed_mtu(Attributes, Acc) ->
	NewAcc = case radius_attributes:find(?FramedMtu, Attributes) of
		{ok, Value} ->
			[{struct, [{"name", "framedMtu"}, {"value", Value}]} | Acc];
		{error, not_found} ->
			Acc
	end,
	char_attr_framed_route(Attributes, NewAcc).

%% @hidden
char_attr_framed_route(Attributes, Acc) ->
	NewAcc = case radius_attributes:find(?FramedRoute, Attributes) of
		{ok, Value} ->
			[{struct, [{"name", "framedRoute"}, {"value", Value}]} | Acc];
		{error, not_found} ->
			Acc
	end,
	char_attr_class(Attributes, NewAcc).

%% @hidden
char_attr_class(Attributes, Acc) ->
	NewAcc = case radius_attributes:find(?Class, Attributes) of
		{ok, Value} ->
			[{struct, [{"name", "class"}, {"value", Value}]} | Acc];
		{error, not_found} ->
			Acc
	end,
	char_attr_session_timeout(Attributes, NewAcc).

%% @hidden
char_attr_session_timeout(Attributes, Acc) ->
	NewAcc = case radius_attributes:find(?SessionTimeout, Attributes) of
		{ok, Value} ->
			[{struct, [{"name", "sessionTimeout"}, {"value", Value}]} | Acc];
		{error, not_found} ->
			Acc
	end,
	char_attr_idle_timeout(Attributes, NewAcc).

%% @hidden
char_attr_idle_timeout(Attributes, Acc) ->
	NewAcc = case radius_attributes:find(?IdleTimeout, Attributes) of
		{ok, Value} ->
			[{struct, [{"name", "idleTimeout"}, {"value", Value}]} | Acc];
		{error, not_found} ->
			Acc
	end,
	char_attr_termination_action(Attributes, NewAcc).

%% @hidden
char_attr_termination_action(Attributes, Acc) ->
	NewAcc = case radius_attributes:find(?TerminationAction, Attributes) of
		{ok, Value} ->
			Action = case Value of
				0 ->
					"default";
				1 ->
					"aaa-request";
				N ->
					N
			end,
			[{struct, [{"name", "terminationAction"}, {"value", Action}]} | Acc];
		{error, not_found} ->
			Acc
	end,
	char_attr_called_id(Attributes, NewAcc).

%% @hidden
char_attr_called_id(Attributes, Acc) ->
	NewAcc = case radius_attributes:find(?CalledStationId, Attributes) of
		{ok, Value} ->
			[{struct, [{"name", "calledStationId"}, {"value", Value}]} | Acc];
		{error, not_found} ->
			Acc
	end,
	char_attr_calling_id(Attributes, NewAcc).

%% @hidden
char_attr_calling_id(Attributes, Acc) ->
	NewAcc = case radius_attributes:find(?CallingStationId, Attributes) of
		{ok, Value} ->
			[{struct, [{"name", "calledStationId"}, {"value", Value}]} | Acc];
		{error, not_found} ->
			Acc
	end,
	char_attr_nas_id(Attributes, NewAcc).

%% @hidden
char_attr_nas_id(Attributes, Acc) ->
	NewAcc = case radius_attributes:find(?NasIdentifier, Attributes) of
		{ok, Value} ->
			[{struct, [{"name", "nasIdentifier"}, {"value", Value}]} | Acc];
		{error, not_found} ->
			Acc
	end,
	char_attr_port_id(Attributes, NewAcc).

%% @hidden
char_attr_port_id(Attributes, Acc) ->
	NewAcc = case radius_attributes:find(?NasPortId, Attributes) of
		{ok, Value} ->
			[{struct, [{"name", "nasPortId"}, {"value", Value}]} | Acc];
		{error, not_found} ->
			Acc
	end,
	char_attr_nas_port_type(Attributes, NewAcc).

%% @hidden
char_attr_nas_port_type(Attributes, Acc) ->
	NewAcc = case radius_attributes:find(?NasPortType, Attributes) of
		{ok, Value} ->
			Type = case Value of
				5 ->
					"virtual";
				11 ->
					"sdsl";
				12 ->
					"adsl-cap";
				13 ->
					"adsl-dmt";
				16 ->
					"xdsl";
				17 ->
					"cable";
				18 ->
					"wireless-other";
				19 ->
					"wireless-ieee802.11";
				N ->
					N
			end,
			[{struct, [{"name", "nasPortType"}, {"value", Type}]} | Acc];
		{error, not_found} ->
			Acc
	end,
	char_attr_port_limit(Attributes, NewAcc).

%% @hidden
char_attr_port_limit(Attributes, Acc) ->
	NewAcc = case radius_attributes:find(?PortLimit, Attributes) of
		{ok, Value} ->
			[{struct, [{"name", "portLimit"}, {"value", Value}]} | Acc];
		{error, not_found} ->
			Acc
	end,
	char_attr_delay(Attributes, NewAcc).

%% @hidden
char_attr_delay(Attributes, Acc) ->
	NewAcc = case radius_attributes:find(?AcctDelayTime, Attributes) of
		{ok, Value} ->
			[{struct, [{"name", "acctDelayTime"}, {"value", Value}]} | Acc];
		{error, not_found} ->
			Acc
	end,
	char_attr_event_timestamp(Attributes, NewAcc).

%% @hidden
char_attr_event_timestamp(Attributes, Acc) ->
	NewAcc = case radius_attributes:find(?EventTimestamp, Attributes) of
		{ok, Value} ->
			DateTime = ocs_log:iso8601(Value * 1000),
			[{struct, [{"name", "eventTimestamp"}, {"value", DateTime}]} | Acc];
		{error, not_found} ->
			Acc
	end,
	char_attr_session_id(Attributes, NewAcc).

%% @hidden
char_attr_session_id(Attributes, Acc) ->
	NewAcc = case radius_attributes:find(?AcctSessionId, Attributes) of
		{ok, Value} ->
			[{struct, [{"name", "acctSessionId"}, {"value", Value}]} | Acc];
		{error, not_found} ->
			Acc
	end,
	char_attr_multisession_id(Attributes, NewAcc).

%% @hidden
char_attr_multisession_id(Attributes, Acc) ->
	NewAcc = case radius_attributes:find(?AcctMultiSessionId, Attributes) of
		{ok, Value} ->
			[{struct, [{"name", "acctMultiSessionId"}, {"value", Value}]} | Acc];
		{error, not_found} ->
			Acc
	end,
	char_attr_link_count(Attributes, NewAcc).

%% @hidden
char_attr_link_count(Attributes, Acc) ->
	NewAcc = case radius_attributes:find(?AcctLinkCount, Attributes) of
		{ok, Value} ->
			[{struct, [{"name", "acctLinkCount"}, {"value", Value}]} | Acc];
		{error, not_found} ->
			Acc
	end,
	char_attr_authentic(Attributes, NewAcc).

%% @hidden
char_attr_authentic(Attributes, Acc) ->
	NewAcc = case radius_attributes:find(?AcctAuthentic, Attributes) of
		{ok, Value} ->
			Type = case Value of
				1 ->
					"RADIUS";
				2 ->
					"local";
				3 ->
					"remote";
				N ->
					N
			end,
			[{struct, [{"name", "acctAuthentic"}, {"value", Type}]} | Acc];
		{error, not_found} ->
			Acc
	end,
	char_attr_session_time(Attributes, NewAcc).

%% @hidden
char_attr_session_time(Attributes, Acc) ->
	NewAcc = case radius_attributes:find(?AcctSessionTime, Attributes) of
		{ok, Value} ->
			[{struct, [{"name", "acctSessionTime"}, {"value", Value}]} | Acc];
		{error, not_found} ->
			Acc
	end,
	char_attr_input_octets(Attributes, NewAcc).

%% @hidden
char_attr_input_octets(Attributes, Acc) ->
	NewAcc = case radius_attributes:find(?AcctInputOctets, Attributes) of
		{ok, Value} ->
			[{struct, [{"name", "inputOctets"}, {"value", Value}]} | Acc];
		{error, not_found} ->
			Acc
	end,
	char_attr_output_octets(Attributes, NewAcc).

%% @hidden
char_attr_output_octets(Attributes, Acc) ->
	NewAcc = case radius_attributes:find(?AcctOutputOctets, Attributes) of
		{ok, Value} ->
			[{struct, [{"name", "outputOctets"}, {"value", Value}]} | Acc];
		{error, not_found} ->
			Acc
	end,
	char_attr_input_giga_words(Attributes, NewAcc).

%% @hidden
char_attr_input_giga_words(Attributes, Acc) ->
	NewAcc = case radius_attributes:find(?AcctInputGigawords, Attributes) of
		{ok, Value} ->
			[{struct, [{"name", "acctInputGigawords"}, {"value", Value}]} | Acc];
		{error, not_found} ->
			Acc
	end,
	char_attr_output_giga_words(Attributes, NewAcc).

%% @hidden
char_attr_output_giga_words(Attributes, Acc) ->
	NewAcc = case radius_attributes:find(?AcctOutputGigawords, Attributes) of
		{ok, Value} ->
			[{struct, [{"name", "acctOutputGigawords"}, {"value", Value}]} | Acc];
		{error, not_found} ->
			Acc
	end,
	char_attr_input_packets(Attributes, NewAcc).

%% @hidden
char_attr_input_packets(Attributes, Acc) ->
	NewAcc = case radius_attributes:find(?AcctInputPackets, Attributes) of
		{ok, Value} ->
			[{struct, [{"name", "acctInputPackets"}, {"value", Value}]} | Acc];
		{error, not_found} ->
			Acc
	end,
	char_attr_output_packets(Attributes, NewAcc).

%% @hidden
char_attr_output_packets(Attributes, Acc) ->
	NewAcc = case radius_attributes:find(?AcctOutputPackets, Attributes) of
		{ok, Value} ->
			[{struct, [{"name", "acctOutputPackets"}, {"value", Value}]} | Acc];
		{error, not_found} ->
			Acc
	end,
	char_attr_data_rate(Attributes, NewAcc).

%% @hidden
char_attr_data_rate(Attributes, Acc) ->
	NewAcc = case radius_attributes:find(?AscendDataRate, Attributes) of
		{ok, Value} ->
			[{struct, [{"name", "ascendDataRate"}, {"value", Value}]} | Acc];
		{error, not_found} ->
			Acc
	end,
	char_attr_xmit_rate(Attributes, NewAcc).

%% @hidden
char_attr_xmit_rate(Attributes, Acc) ->
	NewAcc = case radius_attributes:find(?AscendXmitRate, Attributes) of
		{ok, Value} ->
			[{struct, [{"name", "ascendXmitRate"}, {"value", Value}]} | Acc];
		{error, not_found} ->
			Acc
	end,
	char_attr_interim_interval(Attributes, NewAcc).

%% @hidden
char_attr_interim_interval(Attributes, Acc) ->
	NewAcc = case radius_attributes:find(?AcctInterimInterval, Attributes) of
		{ok, Value} ->
			[{struct, [{"name", "acctInterimInterval"}, {"value", Value}]} | Acc];
		{error, not_found} ->
			Acc
	end,
	char_attr_cause(Attributes, NewAcc).

%% @hidden
char_attr_cause(Attributes, Acc) ->
	case radius_attributes:find(?AcctTerminateCause, Attributes) of
		{ok, Value} ->
			Cause = case Value of
				1 ->
					"user-request";
				2 ->
					"lost-carrier";
				3 ->
					"lost-service";
				4 ->
					"idle-timeout";
				5 ->
					"session-timeout";
				6 ->
					"admin-reset";
				7 ->
					"admin-reboot";
				8 ->
					"port-error";
				9 ->
					"NAS-error";
				10 ->
					"NAS-request";
				11 ->
					"NAS-reboot";
				12 ->
					"port-uneeded";
				13 ->
					"port-preempted";
				14 ->
					"port-suspended";
				15 ->
					"service-unavailable";
				16 ->
					"callback";
				17 ->
					"user-error";
				18 ->
					"host-request";
				N ->
					N
			end,
			[{struct, [{"name", "acctTerminateCause"}, {"value", Cause}]} | Acc];
		{error, not_found} ->
			Acc
	end.

%% @hidden
query_start(Query, Filters, RangeStart, RangeEnd) ->
	Now = erlang:system_time(?MILLISECOND),
	case lists:keytake("type", 1, Query) of
		{_, {_, "AAAAccessUsage"}, []} ->
			case supervisor:start_child(ocs_rest_pagination_sup,
					[[ocs_log, auth_query, [1, Now, '_', '_', '_', '_']]]) of
				{ok, PageServer, Etag} ->
					query_page(PageServer, Etag, Query, Filters, RangeStart, RangeEnd);
				{error, _Reason} ->
					{error, 500}
			end;
		{_, {_, "AAAAccountingUsage"}, []} ->
			case supervisor:start_child(ocs_rest_pagination_sup,
					[[ocs_log, acct_query, [1, Now, '_', '_', '_']]]) of
				{ok, PageServer, Etag} ->
					query_page(PageServer, Etag, Query, Filters, RangeStart, RangeEnd);
				{error, _Reason} ->
					{error, 500}
			end;
		{_, {_, "PublicWLANAccessUsage"}, []} ->
			{error, 404}; % todo?
		{_, {_, _}, []} ->
			{error, 404};
		{_, {_, _}, _} ->
			{error, 400};
		false ->
			{error, 400}
	end.

%% @hidden
query_page(PageServer, Etag, Query, Filters, Start, End) ->
	case lists:keytake("type", 1, Query) of
		{_, {_, "AAAAccessUsage"}, []} ->
			query_page1(PageServer, Etag, fun usage_aaa_auth/2, Filters, Start, End);
		{_, {_, "AAAAccountingUsage"}, []} ->
			query_page1(PageServer, Etag, fun usage_aaa_acct/2, Filters, Start, End);
		{_, {_, "PublicWLANAccessUsage"}, []} ->
			{error, 404}; % todo?
		{_, {_, _}, []} ->
			{error, 404};
		{_, {_, _}, _} ->
			{error, 400};
		false ->
			{error, 400}
	end.
%% @hidden
query_page1(PageServer, Etag, Decoder, Filters, Start, End) ->
	case gen_server:call(PageServer, {Start, End}) of
		{error, Status} ->
			{error, Status};
		{Events, ContentRange} ->
			try Decoder(Events, Filters) of
				JsonObj ->
					JsonArray = {array, JsonObj},
					Body = mochijson:encode(JsonArray),
					Headers = [{content_type, "application/json"},
							{etag, Etag}, {accept_ranges, "items"},
							{content_range, ContentRange}],
					{ok, Headers, Body}
			catch
				throw:{error, Status} ->
					{error, Status}
			end
	end.

%% @hidden
<<<<<<< HEAD
get_acct_query([] = _Query, Filters) ->
	{ok, _MaxItems} = application:get_env(ocs, rest_page_size),
	case ocs_log:acct_query(1, 1, '_', '_', '_') of
		[] ->
=======
get_last(Query, Filters) ->
	case lists:keytake("type", 1, Query) of
		{_, {_, "AAAAccessUsage"}, []} ->
			get_last1(ocs_auth, fun usage_aaa_auth/2, Filters);
		{_, {_, "AAAAccountingUsage"}, []} ->
			get_last1(ocs_acct, fun usage_aaa_acct/2, Filters);
		{_, {_, "PublicWLANAccessUsage"}, []} ->
			{error, 404}; % todo?
		{_, {_, _}, []} ->
>>>>>>> b2c35c17
			{error, 404};
		false ->
			{error, 400}
	end.
%% @hidden
get_last1(Log, Decoder, Filters) ->
	{ok, MaxItems} = application:get_env(ocs, rest_page_size),
	case ocs_log:last(Log, MaxItems) of
		{error, _} ->
			{error, 500};
		{0, []} ->
			{error, 404};
		{NewCount, Events} ->
			try Decoder(Events, Filters) of
				JsonObj ->
					JsonArray = {array, JsonObj},
					Body = mochijson:encode(JsonArray),
					ContentRange = "items 1-"
							++ integer_to_list(NewCount) ++ "/*",
					Headers = [{content_type, "application/json"},
							{content_range, ContentRange}],
					{ok, Headers, Body}
			catch
				throw:{error, Status} ->
					{error, Status}
			end
	end.
<|MERGE_RESOLUTION|>--- conflicted
+++ resolved
@@ -2296,12 +2296,6 @@
 	end.
 
 %% @hidden
-<<<<<<< HEAD
-get_acct_query([] = _Query, Filters) ->
-	{ok, _MaxItems} = application:get_env(ocs, rest_page_size),
-	case ocs_log:acct_query(1, 1, '_', '_', '_') of
-		[] ->
-=======
 get_last(Query, Filters) ->
 	case lists:keytake("type", 1, Query) of
 		{_, {_, "AAAAccessUsage"}, []} ->
@@ -2311,7 +2305,6 @@
 		{_, {_, "PublicWLANAccessUsage"}, []} ->
 			{error, 404}; % todo?
 		{_, {_, _}, []} ->
->>>>>>> b2c35c17
 			{error, 404};
 		false ->
 			{error, 400}
