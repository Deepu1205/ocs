%%% ocs.erl
%%% vim: ts=3
%%%%%%%%%%%%%%%%%%%%%%%%%%%%%%%%%%%%%%%%%%%%%%%%%%%%%%%%%%%%%%%%%%%%%%%%%%%%%
%%% @copyright 2016 - 2017 SigScale Global Inc.
%%% @end
%%% Licensed under the Apache License, Version 2.0 (the "License");
%%% you may not use this file except in compliance with the License.
%%% You may obtain a copy of the License at
%%%
%%%     http://www.apache.org/licenses/LICENSE-2.0
%html%%
%%% Unless required by applicable law or agreed to in writing, software
%%% distributed under the License is distributed on an "AS IS" BASIS,
%%% WITHOUT WARRANTIES OR CONDITIONS OF ANY KIND, either express or implied.
%%% See the License for the specific language governing permissions and
%%% limitations under the License.
%%%%%%%%%%%%%%%%%%%%%%%%%%%%%%%%%%%%%%%%%%%%%%%%%%%%%%%%%%%%%%%%%%%%%%%%%%%%%
%%% @doc This library module implements the public API for the
%%% 	{@link //ocs. ocs} application.
%%%
-module(ocs).
-copyright('Copyright (c) 2016 - 2017 SigScale Global Inc.').

%% export the ocs public API
-export([add_client/2, add_client/4, find_client/1, update_client/2,
		update_client/3, get_clients/0, delete_client/1, query_clients/6]).
-export([add_subscriber/3, add_subscriber/4, add_subscriber/5,
		add_subscriber/6, add_subscriber/8,
		find_subscriber/1, delete_subscriber/1, update_password/2,
		update_attributes/2, update_attributes/5, get_subscribers/0]).
-export([add_user/3, list_users/0, get_user/1, delete_user/1,
		query_users/3, update_user/3]).
-export([add_product/1, find_product/1, get_products/0, delete_product/1,
		query_product/7]).
-export([generate_password/0, generate_identity/0]).
-export([start/4, start/5]).
%% export the ocs private API
-export([authorize/2, normalize/1]).

-export_type([eap_method/0]).

-include("ocs.hrl").
-include_lib("inets/include/mod_auth.hrl").

-define(LOGNAME, radius_acct).
-define(CHUNKSIZE, 100).
%% support deprecated_time_unit()
-define(MILLISECOND, milli_seconds).
%-define(MILLISECOND, millisecond).

%%----------------------------------------------------------------------
%%  The ocs public API
%%----------------------------------------------------------------------

-spec add_client(Address, Secret) -> ok
	when
		Address :: inet:ip_address(),
		Secret :: string() | binary().
%% @doc Create an entry in the client table.
%%
add_client(Address, Secret) ->
	add_client(Address, 3799, radius, Secret).

-spec add_client(Address, Port, Protocol, Secret) -> Result
	when
		Address :: inet:ip_address(),
		Port :: inet:port_number(),
		Protocol :: atom(),
		Secret :: string() | binary(),
		Result :: ok.
%% @doc Create an entry in the client table.
%%
add_client(Address, Port, Protocol, Secret) when is_list(Secret),
		is_integer(Port), is_atom(Protocol), Port >= 0 ->
	add_client(Address, Port, Protocol, list_to_binary(Secret));
add_client(Address, Port, Protocol, Secret) when is_list(Address) ->
	{ok, AddressTuple} = inet_parse:address(Address),
	add_client(AddressTuple, Port, Protocol, Secret);
add_client(Address, Port, Protocol, Secret) when is_tuple(Address),
		is_binary(Secret) ->
	F = fun() ->
				TS = erlang:system_time(?MILLISECOND),
				N = erlang:unique_integer([positive]),
				R = #client{address = Address, port = Port,
						protocol = Protocol, secret = Secret,
						last_modified = {TS, N}},
				mnesia:write(R)
	end,
	case mnesia:transaction(F) of
		{atomic, ok} ->
			ok;
		{aborted, Reason} ->
			exit(Reason)
	end.

-spec find_client(Address) -> Result
	when
		Address :: inet:ip_address(),
		Result :: {ok, #client{}} | {error, Reason}, 
		Reason :: notfound | term().
%% @doc Find a client by IP address.
%%
find_client(Address) when is_list(Address) ->
	{ok, AddressTuple} = inet_parse:address(Address),
	find_client(AddressTuple);
find_client(Address) when is_tuple(Address) ->
	F = fun() ->
				mnesia:read(client, Address, read)
	end,
	case mnesia:transaction(F) of
		{atomic, [#client{} = Client]} ->
			{ok, Client};
		{atomic, []} ->
			{error, not_found};
		{aborted, Reason} ->
			{error, Reason}
	end.

-spec update_client(Address, Password)-> Result
	when
		Address :: string() | inet:ip_address(),
		Password :: string() | binary(),
		Result :: ok | {error, Reason},
		Reason :: not_found | term().
%% @doc Update a client password.
update_client(Address, Password) when is_list(Address) ->
	{ok, AddressTuple} = inet_parse:address(Address),
	update_client(AddressTuple, Password);
update_client(Address, Password) when is_list(Password) ->
	update_client(Address, list_to_binary(Password));
update_client(Address, Password) ->
	F = fun() ->
				case mnesia:read(client, Address, write) of
					[Entry] ->
						TS = erlang:system_time(?MILLISECOND),
						N = erlang:unique_integer([positive]),
						NewEntry = Entry#client{secret = Password, last_modified = {TS,N}},
						mnesia:write(client, NewEntry, write);
					[] ->
						throw(not_found)
				end
	end,
	case mnesia:transaction(F) of
		{atomic, ok} ->
			ok;
		{aborted, {throw, Reason}} ->
			{error, Reason};
		{aborted, Reason} ->
			{error, Reason}
	end.

-spec update_client(Address, Port, Protocol)-> Result
	when
		Address :: string() | inet:ip_address(),
		Port :: inet:port_number(),
		Protocol :: radius | diameter,
		Result :: ok | {error, Reason},
		Reason :: not_found | term().
%% @doc Update client port and protocol.
update_client(Address, Port, Protocol) when is_list(Address) ->
	{ok, AddressTuple} = inet_parse:address(Address),
	update_client(AddressTuple, Port, Protocol);
update_client(Address, Port, Protocol)
		when is_tuple(Address), is_integer(Port),
		((Protocol == radius) or (Protocol == diameter)) ->
	F = fun() ->
				case mnesia:read(client, Address, write) of
					[Entry] ->
						TS = erlang:system_time(?MILLISECOND),
						N = erlang:unique_integer([positive]),
						NewEntry = Entry#client{port = Port, protocol = Protocol,
								last_modified = {TS, N}},
						mnesia:write(client, NewEntry, write);
					[] ->
						throw(not_found)
				end
	end,
	case mnesia:transaction(F) of
		{atomic, ok} ->
			ok;
		{aborted, {throw, Reason}} ->
			{error, Reason};
		{aborted, Reason} ->
			{error, Reason}
	end.

-spec get_clients() -> Result
	when
		Result :: [#client{}] | {error, Reason},
		Reason :: term().
%% @doc Get all clients.
get_clients()->
	MatchSpec = [{'_', [], ['$_']}],
	F = fun(F, start, Acc) ->
				F(F, mnesia:select(client, MatchSpec,
						?CHUNKSIZE, read), Acc);
			(_F, '$end_of_table', Acc) ->
				lists:flatten(lists:reverse(Acc));
			(_F, {error, Reason}, _Acc) ->
				{error, Reason};
			(F,{Clients, Cont}, Acc) ->
				F(F, mnesia:select(Cont), [Clients | Acc])
	end,
	case mnesia:transaction(F, [F, start, []]) of
		{aborted, Reason} ->
			{error, Reason};
		{atomic, Result} ->
			Result
	end.

-spec delete_client(Client) -> ok
	when
		Client :: string() | inet:ip_address().
%% @doc Delete an entry from the  client table.
delete_client(Client) when is_list(Client) ->
	{ok, ClientT} = inet:parse_address(Client),
	delete_client(ClientT);
delete_client(Client) when is_tuple(Client) ->
	F = fun() ->
		mnesia:delete(client, Client, write)
	end,
	case mnesia:transaction(F) of
		{atomic, _} ->
			ok;
		{aborted, Reason} ->
			exit(Reason)
	end.

-spec query_clients(Cont, Address, Identifier, Port, Protocol, Secret) -> Result
	when
		Cont :: start | eof | any(),
		Address :: undefined | string(),
		Identifier :: undefined | string(),
		Port :: undefined | string(),
		Protocol :: undefined | string(),
		Secret :: undefined | string(),
		Result :: {Cont, [#client{}]} | {error, Reason},
		Reason :: term().
query_clients(start, Address, Identifier, Port, Protocol, Secret) ->
	MatchSpec = [{'_', [], ['$_']}],
	F = fun() ->
		mnesia:select(client, MatchSpec, read)
	end,
	case mnesia:transaction(F) of
		{atomic, Clients} ->
			query_clients1(Clients, Address, Identifier, Port, Protocol, Secret);
		{aborted, Reason} ->
			{error, Reason}
	end.
%% @hidden
query_clients1(Clients, Address, Identifier, Port, Protocol, undefined) ->
	query_clients2(Clients, Address, Identifier, Port, Protocol);
query_clients1(Clients, Address, Identifier, Port, Protocol, Secret) ->
	SecretBin = list_to_binary(Secret),
	SecretLen = size(SecretBin),
	Fun = fun(#client{secret = S}) ->
			case S of
				<<SecretBin:SecretLen/binary, _/binary>> ->
					true;
				_ ->
					false
			end
	end,
	FilteredClients = lists:filter(Fun, Clients),
	query_clients2(FilteredClients, Address, Identifier, Port, Protocol).
%% @hidden
query_clients2(Clients, Address, Identifier, Port, undefined) ->
	query_clients3(Clients, Address, Identifier, Port);
query_clients2(Clients, Address, Identifier, Port, Protocol) ->
	P1 = string:to_upper(Protocol),
	Fun = fun(#client{protocol = P}) ->
				P2 = string:to_upper(atom_to_list(P)),
				lists:prefix(P1, P2)
	end,
	FilteredClients = lists:filter(Fun, Clients),
	query_clients3(FilteredClients, Address, Identifier, Port).
%% @hidden
query_clients3(Clients, Address, Identifier, undefined) ->
	query_clients4(Clients, Address, Identifier);
query_clients3(Clients, Address, Identifier, Port) ->
	Fun = fun(#client{port = P}) -> lists:prefix(Port, integer_to_list(P)) end,
	FilteredClients = lists:filter(Fun, Clients),
	query_clients4(FilteredClients, Address, Identifier).
%% @hidden
query_clients4(Clients, Address, undefined) ->
	query_clients4(Clients, Address);
query_clients4(Clients, Address, Identifier) ->
	IdBin = list_to_binary(Identifier),
	IdLen = size(IdBin),
	Fun = fun(#client{identifier = I}) ->
			case I of
				<<IdBin:IdLen/binary, _/binary>> ->
					true;
				_ ->
					false
			end
	end,
	FilteredClients = lists:filter(Fun, Clients),
	query_clients4(FilteredClients, Address).
%% @hidden
query_clients4(Clients, undefined) ->
	{eof, Clients};
query_clients4(Clients, Address) ->
	Fun = fun(#client{address = A}) -> lists:prefix(Address, inet:ntoa(A)) end,
	{eof, lists:filter(Fun, Clients)}.

-spec add_subscriber(Identity, Password, Product) -> Result
	when
		Identity :: string() | binary(),
		Password :: string() | binary(),
		Product :: string(),
		Result :: {ok, #subscriber{}} | {error, Reason},
		Reason :: term().
%% @equiv add_subscriber(Identity, Password, Product, [], [], [], true, false)
add_subscriber(Identity, Password, Product) ->
	add_subscriber(Identity, Password, Product, [], [], [], true, false).

-spec add_subscriber(Identity, Password, Product, Characteristics) -> Result
	when 
		Identity :: string() | binary(),
		Password :: string() | binary(),
		Product :: string(),
		Characteristics :: [tuple()],
		Result :: {ok, #subscriber{}} | {error, Reason},
		Reason :: term().
%% @equiv add_subscriber(Identity, Password, Product, Characteristics, Buckets, [], true, false)
add_subscriber(Identity, Password, Product, Characteristics) ->
	add_subscriber(Identity, Password, Product, Characteristics, [], [], true, false).

-spec add_subscriber(Identity, Password, Product, Characteristics, Buckets) -> Result
	when 
		Identity :: string() | binary(),
		Password :: string() | binary(),
		Product :: string(),
		Characteristics :: [tuple()],
		Buckets :: [#bucket{}],
		Result :: {ok, #subscriber{}} | {error, Reason},
		Reason :: term().
%% @equiv add_subscriber(Identity, Password, Product, Characteristics, Buckets, [], true, false)
add_subscriber(Identity, Password, Product, Characteristics, Buckets) ->
	add_subscriber(Identity, Password, Product, Characteristics, Buckets, [], true, false).

-spec add_subscriber(Identity, Password, Product,
		Characteristics, Buckets, Attributes) -> Result
	when 
		Identity :: string() | binary(),
		Password :: string() | binary(),
		Product :: string(),
		Characteristics :: [tuple()],
		Buckets :: [#bucket{}],
		Attributes :: radius_attributes:attributes() | binary(),
		Result :: {ok, #subscriber{}} | {error, Reason},
		Reason :: term().
%% @equiv add_subscriber(Identity, Password, Product,
%%		Characteristics, Buckets, Attributes, true, false)
add_subscriber(Identity, Password, Product, Characteristics, Buckets, Attributes) ->
	add_subscriber(Identity, Password, Product,
			Characteristics, Buckets, Attributes, true, false).

-spec add_subscriber(Identity, Password, Product,
		Characteristics, Buckets, Attributes, EnabledStatus, MultiSessions) -> Result
	when
		Identity :: string() | binary() | undefined,
		Password :: string() | binary() | undefined,
		Product :: string(),
		Characteristics :: [tuple()] | undefined,
		Buckets :: [#bucket{}] | undefined,
		Attributes :: radius_attributes:attributes() | binary(),
		EnabledStatus :: boolean() | undefined,
		MultiSessions :: boolean() | undefined,
		Result :: {ok, #subscriber{}} | {error, Reason},
		Reason :: term().
%% @doc Create an entry in the subscriber table.
%%
%% 	Authentication will be done using `Password'. An optional list of
%% 	RADIUS `Attributes', to be returned in an `AccessRequest' response,
%% 	may be provided.  These attributes will overide any default values.
%%
%% 	An initial account `Bucket', `Product' key for product reference
%%		`Enabled' status and `MultiSessions' status may be provided.
%%
add_subscriber(Identity, Password, Product, Characteristics, Buckets, Attributes, EnabledStatus, undefined) ->
	add_subscriber(Identity, Password, Product, Characteristics, Buckets, Attributes, EnabledStatus, false);
add_subscriber(Identity, Password, Product, Characteristics, Buckets, Attributes, undefined, MultiSession) ->
	add_subscriber(Identity, Password, Product, Characteristics, Buckets, Attributes, true, MultiSession);
add_subscriber(Identity, Password, Product, Characteristics, Buckets, undefined, EnabledStatus, MultiSession) ->
	add_subscriber(Identity, Password, Product, Characteristics, Buckets, [], EnabledStatus, MultiSession);
add_subscriber(Identity, Password, Product, Characteristics, undefined, Attributes, EnabledStatus, MultiSession) ->
	add_subscriber(Identity, Password, Product, Characteristics, [], Attributes, EnabledStatus, MultiSession);
add_subscriber(Identity, Password, Product, undefined, Buckets, Attributes, EnabledStatus, MultiSession) ->
	add_subscriber(Identity, Password, Product, [], Buckets, Attributes, EnabledStatus, MultiSession);
add_subscriber(Identity, undefined, Product, Characteristics, Buckets, Attributes, EnabledStatus, MultiSession) ->
	add_subscriber(Identity, ocs:generate_password(),
			Product, Characteristics, Buckets, Attributes, EnabledStatus, MultiSession);
add_subscriber(Identity, Password, Product, Characteristics, Buckets, Attributes, EnabledStatus, MultiSession)
		when is_list(Identity) ->
	add_subscriber(list_to_binary(Identity), Password, Product, Characteristics, Buckets,
			Attributes, EnabledStatus, MultiSession);
add_subscriber(Identity, Password, Product, Characteristics, Buckets, Attributes, EnabledStatus, MultiSession)
		when is_list(Password) ->
	add_subscriber(Identity, list_to_binary(Password), Product, Characteristics, Buckets,
			Attributes, EnabledStatus, MultiSession);
add_subscriber(undefined, Password, Product, Characteristics, Buckets, Attributes, EnabledStatus, MultiSession)
		when is_binary(Password), is_list(Product), Product /= [], is_list(Buckets), is_list(Attributes),
		is_boolean(EnabledStatus), is_boolean(MultiSession) ->
	F2 = fun() ->
				case mnesia:read(product, Product, read) of
					[#product{start_date = SD, end_date = TD, status = Status }] ->
						F1 = fun(_, _, 0) ->
									mnesia:abort(retries);
								(F, Identity, I) ->
									case mnesia:read(subscriber, Identity, read) of
										[] ->
											TS = erlang:system_time(?MILLISECOND),
											N = erlang:unique_integer([positive]),
											NewBuckets = [B#bucket{last_modified = {TS, N}}
													|| B <- Buckets],
											P = #product_instance{start_date = SD,
													termination_date = TD, status = Status,
													product = Product, characteristics = Characteristics,
													last_modified = {TS, N}},
											S = #subscriber{name = Identity,
													password = Password, attributes = Attributes,
													buckets = NewBuckets, enabled = EnabledStatus,
													multisession = MultiSession, product = P,
													last_modified = {TS, N}},
											ok = mnesia:write(S),
											S;
										[_] ->
											F(F, list_to_binary(generate_identity()), I - 1)
									end
						end,
						F1(F1, list_to_binary(generate_identity()), 5);
					[] ->
						throw(product_not_found)
				end
	end,
	case mnesia:transaction(F2) of
		{atomic, Subscriber} ->
			{ok, Subscriber};
		{aborted, Reason} ->
			{error, Reason}
	end;
add_subscriber(Identity, Password, Product, Characteristics, Buckets, Attributes, EnabledStatus, MultiSession)
		when is_binary(Identity), is_binary(Password), is_list(Product), Product /= [],
		is_list(Buckets), is_list(Attributes), is_boolean(EnabledStatus), is_boolean(MultiSession) ->
	F1 = fun() ->
				case mnesia:read(product, Product, read) of
					[#product{start_date = SD, end_date = TD, status = Status }] ->
						TS = erlang:system_time(?MILLISECOND),
						N = erlang:unique_integer([positive]),
						NewBuckets = [B#bucket{last_modified = {TS, N}} || B <- Buckets],
						P = #product_instance{start_date = SD, termination_date = TD,
								status = Status, product = Product,
								characteristics = Characteristics,
								last_modified = {TS, N}},
						S = #subscriber{name = Identity, password = Password,
								attributes = Attributes, buckets = NewBuckets, product = P,
								enabled = EnabledStatus, multisession = MultiSession,
								last_modified = {TS, N}},
						ok = mnesia:write(S),
						S;
					[] ->
						throw(product_not_found)
				end
	end,
	case mnesia:transaction(F1) of
		{atomic, Subscriber} ->
			{ok, Subscriber};
		{aborted, Reason} ->
			{error, Reason}
	end.

-spec find_subscriber(Identity) -> Result  
	when
		Identity :: string() | binary(),
		Result :: {ok, #subscriber{}} | {error, Reason},
		Reason :: not_found | term().
%% @doc Look up an entry in the subscriber table.
find_subscriber(Identity) when is_list(Identity) ->
	find_subscriber(list_to_binary(Identity));
find_subscriber(Identity) when is_binary(Identity) ->
	F = fun() ->
				mnesia:read(subscriber, Identity, read)
	end,
	case mnesia:transaction(F) of
		{atomic, [#subscriber{} = Subscriber]} ->
			{ok, Subscriber};
		{atomic, []} ->
			{error, not_found};
		{aborted, Reason} ->
			{error, Reason}
	end.

-spec get_subscribers() -> Result
	when
		Result :: [#subscriber{}] | {error, Reason},
		Reason :: term().
%% @doc Get all entries in the subscriber table.
get_subscribers()->
	MatchSpec = [{'_', [], ['$_']}],
	F = fun(F, start, Acc) ->
				F(F, mnesia:select(subscriber, MatchSpec,
						?CHUNKSIZE, read), Acc);
			(_F, '$end_of_table', Acc) ->
				lists:flatten(lists:reverse(Acc));
			(_F, {error, Reason}, _Acc) ->
				{error, Reason};
			(F,{Subscribers, Cont}, Acc) ->
				F(F, mnesia:select(Cont), [Subscribers | Acc])
	end,
	case mnesia:transaction(F, [F, start, []]) of
		{aborted, Reason} ->
			{error, Reason};
		{atomic, Result} ->
			Result
	end.

-spec delete_subscriber(Identity) -> ok
	when
		Identity :: string() | binary().
%% @doc Delete an entry in the subscriber table.
delete_subscriber(Identity) when is_list(Identity) ->
	delete_subscriber(list_to_binary(Identity));
delete_subscriber(Identity) when is_binary(Identity) ->
	F = fun() ->
		mnesia:delete(subscriber, Identity, write)
	end,
	case mnesia:transaction(F) of
		{atomic, _} ->
			ok;
		{aborted, Reason} ->
			exit(Reason)
	end.

-spec update_password(Identity, Password)-> Result
	when
		Identity :: string() | binary(),
		Password :: string() | binary(),
		Result :: ok | {error, Reason},
		Reason :: not_found | term().
%% @doc Update a new subscriber password
%% @see ocs:generate_password/0
update_password(Identity, Password)
		when is_list(Identity) ->
	update_password(list_to_binary(Identity), Password);
update_password(Identity, Password)
		when is_list(Password) ->
	update_password(Identity, list_to_binary(Password));
update_password(Identity, Password) ->
	F = fun() ->
				case mnesia:read(subscriber, Identity, write) of
					[Entry] ->
						NewEntry = Entry#subscriber{password = Password},
						mnesia:write(subscriber, NewEntry, write);
					[] ->
						throw(not_found)
				end
	end,
	case mnesia:transaction(F) of
		{atomic, ok} ->
			ok;
		{aborted, {throw, Reason}} ->
			{error, Reason};
		{aborted, Reason} ->
			{error, Reason}
	end.

-spec update_attributes(Identity, Attributes) -> Result
	when
		Identity :: string() | binary(),
		Attributes :: radius_attributes:attributes(),
		Result :: ok | {error, Reason},
		Reason :: not_found | term().
%% @doc Update subscriber attributes.
%%
update_attributes(Identity, Attributes) when is_list(Identity) ->
	update_attributes(list_to_binary(Identity), Attributes);
update_attributes(Identity, Attributes)
		when is_binary(Identity), is_list(Attributes) ->
	F = fun() ->
				case mnesia:read(subscriber, Identity, write) of
					[Entry] ->
						NewEntry = Entry#subscriber{attributes = Attributes},
						mnesia:write(subscriber, NewEntry, write);
					[] ->
						throw(not_found)
				end
	end,
	case mnesia:transaction(F) of
		{atomic, ok} ->
			ok;
		{aborted, {throw, Reason}} ->
			{error, Reason};
		{aborted, Reason} ->
			{error, Reason}
	end.

-spec update_attributes(Identity, Buckets, Attributes, EnabledStatus,
		MultiSessions) -> Result
	when
		Identity :: string() | binary(),
		Buckets :: [#bucket{}],
		Attributes :: radius_attributes:attributes(),
		EnabledStatus :: boolean(),
		MultiSessions :: boolean(),
		Result :: ok | {error, Reason},
		Reason :: not_found | term().
%% @doc Update subscriber attributes.
%%
update_attributes(Identity, Buckets, Attributes, EnabledStatus, MultiSession)
		when is_list(Identity), is_list(Buckets), is_boolean(EnabledStatus),
		is_boolean(MultiSession) ->
	update_attributes(list_to_binary(Identity), Buckets, Attributes,
		EnabledStatus, MultiSession);
update_attributes(Identity, Buckets, Attributes, EnabledStatus, MultiSession)
		when is_binary(Identity), is_list(Attributes) ->
	F = fun() ->
				case mnesia:read(subscriber, Identity, write) of
					[Entry] ->
						TS = erlang:system_time(?MILLISECOND),
						N = erlang:unique_integer([positive]),
						NewBuckets = [B#bucket{last_modified = {TS, N}} || B <- Buckets],
						NewEntry = Entry#subscriber{attributes = Attributes,
							buckets = NewBuckets, enabled = EnabledStatus,
							multisession = MultiSession, last_modified = {TS, N}},
						mnesia:write(subscriber, NewEntry, write);
					[] ->
						throw(not_found)
				end
	end,
	case mnesia:transaction(F) of
		{atomic, ok} ->
			ok;
		{aborted, {throw, Reason}} ->
			{error, Reason};
		{aborted, Reason} ->
			{error, Reason}
	end.

-spec add_product(Product) -> Result
	when
		Product :: #product{},
<<<<<<< HEAD
		Result :: ok | {error, Reason},
=======
		Result :: {ok, #product{}} | {error, Reason},
>>>>>>> 16d098fc
		Reason :: term().
%% @doc Add a new entry in product table.
add_product(Product) ->
	F = fun() ->
		TS = erlang:system_time(?MILLISECOND),
		N = erlang:unique_integer([positive]),
<<<<<<< HEAD
		Entry = Product#product{last_modified = {TS, N}},
		mnesia:write(product, Entry, write)
=======
		Product1 = Product#product{last_modified = {TS, N}},
		ok = mnesia:write(product, Product1, write),
		Product1
>>>>>>> 16d098fc
	end,
	case mnesia:transaction(F) of
		{atomic, Product2} ->
			{ok, Product2};
		{aborted, Reason} ->
			{error, Reason}
	end.

-spec find_product(ProductID) -> Result
	when
		ProductID :: string(),
		Result :: {ok, Product} | {error, Reason},
		Product :: #product{},
		Reason :: term().
%% @doc Find product by product id
find_product(ProductID) ->
	F = fun() ->
		case mnesia:read(product, ProductID) of
			[Entry] ->
				Entry;
			[] ->
				throw(not_found)
		end
	end,
	case mnesia:transaction(F) of
		{atomic, Product} ->
			{ok, Product};
		{aborted, {throw, not_found}} ->
			{error, not_found};
		{aborted, Reason} ->
			{error, Reason}
	end.

-spec get_products() -> Result
	when
		Result :: [#product{}] | {error, Reason},
		Reason :: term().
%% @doc Get all entries in the product table.
get_products() ->
	MatchSpec = [{'_', [], ['$_']}],
	F = fun(F, start, Acc) ->
				F(F, mnesia:select(product, MatchSpec,
						?CHUNKSIZE, read), Acc);
			(_F, '$end_of_table', Acc) ->
				lists:flatten(lists:reverse(Acc));
			(_F, {error, Reason}, _Acc) ->
				{error, Reason};
			(F,{Product, Cont}, Acc) ->
				F(F, mnesia:select(Cont), [Product | Acc])
	end,
	case mnesia:transaction(F, [F, start, []]) of
		{aborted, Reason} ->
			{error, Reason};
		{atomic, Result} ->
			Result
	end.

-spec delete_product(ProductID) -> Result
	when
		ProductID :: string(),
		Result :: ok.
%% @doc Delete an entry from the product table.
delete_product(ProductID) ->
	F = fun() ->
		mnesia:delete(product, ProductID, write)
	end,
	case mnesia:transaction(F) of
		{atomic, _} ->
			ok;
		{aborted, Reason} ->
			exit(Reason)
	end.

-spec query_product(Cont, Name, Description, Status, SDT, EDT, Price) -> Result
	when
		Cont :: start | eof | any(),
		Name :: undefined | '_' | string(),
		Description :: undefined | '_' | string(),
		Status :: undefined | '_' | atom(),
		SDT :: undefined | '_' | string() | integer(),
		EDT :: undefined | '_' | string() | integer(),
		Price :: undefined | '_' | string(),
		Result :: {Cont, [#product{}]} | {error, Reason},
		Reason :: term().
%% @doc Query product entires
query_product(Con, Name, Description, Status, STD, EDT, undefined) ->
	query_product(Con, Name, Description, Status, STD, EDT, '_');
query_product(Con, Name, Description, Status, STD, undefined, Price) ->
	query_product(Con, Name, Description, Status, STD, '_', Price);
query_product(Con, Name, Description, Status, undefined, EDT, Price) ->
	query_product(Con, Name, Description, Status, '_', EDT, Price);
query_product(Con, Name, Description, undefined, SDT, EDT, Price) ->
	query_product(Con, Name, Description, '_', SDT, EDT, Price);
query_product(Con, Name, undefined, Status, SDT, EDT, Price) ->
	query_product(Con, Name, '_', Status, SDT, EDT, Price);
query_product(Con, undefined, Description, Status, SDT, EDT, Price) ->
	query_product(Con, '_', Description, Status, SDT, EDT, Price);
query_product(Con, Name, Description, Status, SDT, EDT, Price) when is_list(EDT) ->
	ISOEDT = ocs_rest:iso8601(EDT),
	query_product(Con, Name, Description, Status, SDT, ISOEDT, Price);
query_product(Con, Name, Description, Status, SDT, EDT, Price) when is_list(SDT) ->
	ISOSDT = ocs_rest:iso8601(SDT),
	query_product(Con, Name, Description, Status, ISOSDT, EDT, Price);
query_product(start, Name, Description, Status, SDT, EDT, Price) ->
	MatchHead = #product{name = Name, description = Description,
			start_date = SDT, end_date = EDT, is_bundle = '_',
			status = Status, price = '_', last_modified = '_'},
	MatchSpec = MatchSpec = [{MatchHead, [], ['$_']}],
	F = fun() ->
		mnesia:select(product, MatchSpec, read)
	end,
	case mnesia:transaction(F) of
		{atomic, Products} ->
			query_product1(Products, Price, []);
		{aborted, Reason} ->
			{error, Reason}
	end;
query_product(eof, _Name, _Description, _Status, _STD, _EDT, _Price) ->
	{eof, []}.
%% @hidden
query_product1([], _, Acc) ->
	{eof, lists:reverse(Acc)};
query_product1(Products, '_', _) ->
	{eof, Products};
query_product1([#product{price = Prices} = Product | T], PriceName, Acc) ->
	case lists:keyfind(PriceName, #price.name, Prices) of
		false ->
			query_product1(T, PriceName, Acc);
		_ ->
			query_product1(T, PriceName, [Product | Acc])
	end.

-type password() :: [50..57 | 97..104 | 106..107 | 109..110 | 112..116 | 119..122].
-spec generate_password() -> password().
%% @equiv generate_password(12)
generate_password() ->
	generate_password(12).

-spec generate_identity() -> string().
%% @equiv generate_identity(7)
generate_identity() ->
	generate_identity(7).

-spec start(Protocol, Type, Address, Port) -> Result
	when
		Protocol :: radius | diameter,
		Type :: auth | acct,
		Address :: inet:ip_address(),
		Port :: pos_integer(),
		Result :: {ok, Pid} | {error, Reason},
		Pid :: pid(),
		Reason :: term().
%% @equiv start(Type, Address, Port, [])
start(Protocol, Type, Address, Port) when is_tuple(Address), is_integer(Port) ->
	start(Protocol, Type, Address, Port, []).

-type eap_method() :: pwd | ttls.
-spec start(Protocol, Type, Address, Port, Options) -> Result
	when
		Protocol :: radius | diameter,
		Type :: auth | acct,
		Address :: inet:ip_address(),
		Port :: pos_integer(),
		Options :: [{eap_method_prefer, EapType} | {eap_method_order, EapTypes}],
		EapType :: eap_method(),
		EapTypes :: [eap_method()],
		Result :: {ok, Pid} | {error, Reason},
		Pid :: pid(),
		Reason :: term().
%% @doc Start a RADIUS/DIAMETER request handler.
start(Protocol, Type, Address, Port, Options) when is_tuple(Address),
		is_integer(Port), is_list(Options) ->
		gen_server:call(ocs, {start, Protocol, Type, Address, Port, Options}).

-spec add_user(Username, Password, Locale) -> Result
	when
		Username :: string(),
		Password :: string(),
		Locale :: string(),
		Result :: {ok, LastModified} | {error, Reason},
		LastModified :: {integer(), integer()},
		Reason :: user_exists | term().
%% @doc Add an HTTP user.
%% 	HTTP Basic authentication (RFC7617) is required with
%% 	`Username' and  `Password' used to construct the
%% 	`Authorization' header in requests.
%%
%% 	`Locale' is used to set the language for text in the web UI.
%% 	For English use `"en"', for Spanish use `"es'"..
%%
add_user(Username, Password, Language) when is_list(Username),
		is_list(Password), is_list(Language) ->
	{Port, Address, Dir, _} = get_params(),
	case ocs:get_user(Username) of
		{error, no_such_user} ->
			TS = erlang:system_time(?MILLISECOND),
			N = erlang:unique_integer([positive]),
			NewUserData = [{last_modified, {TS, N}}, {locale, Language}],
			case mod_auth:add_user(Username, Password,
					NewUserData, Address, Port, Dir) of
				true ->
					{_, _, _, Group} = get_params(),
					case mod_auth:add_group_member(Group, Username,
							Address, Port, Dir) of
						true ->
							{ok, {TS, N}};
						{error, Reason} ->
							{error, Reason}
					end;
				{error, Reason} ->
					{error, Reason}
			end;
		{ok, _} ->
			{error, user_exists}
	end.

-spec list_users() -> Result
	when
		Result :: {ok, Users} | {error, Reason},
		Users :: [Username],
		Username :: string(),
		Reason :: term().
%% @doc List HTTP users.
%% @equiv  mod_auth:list_users(Address, Port, Dir)
list_users() ->
	{Port, Address, Dir, _} = get_params(),
	mod_auth:list_users(Address, Port, Dir).

-spec get_user(Username) -> Result
	when
		Username :: string(),
		Result :: {ok, User} | {error, Reason},
		User :: #httpd_user{},
		Reason :: term().
%% @doc Get an HTTP user record.
%% @equiv mod_auth:get_user(Username, Address, Port, Dir)
get_user(Username) ->
	{Port, Address, Dir, _} = get_params(),
	mod_auth:get_user(Username, Address, Port, Dir).

-spec delete_user(Username) -> Result
	when
		Username :: string(),
		Result :: true | {error, Reason},
		Reason :: term().
%% @doc Delete an existing HTTP user.
delete_user(Username) ->
	{Port, Address, Dir, GroupName} = get_params(),
	case mod_auth:delete_user(Username, Address, Port, Dir) of
		true ->
			mod_auth:delete_group_member(GroupName, Username, Address, Port, Dir);
		{error, Reason} ->
			{error, Reason}
	end.

-spec update_user(Username, Password, Language) -> Result
	when
		Username :: string(),
		Password :: string(),
		Language :: string(),
		Result :: {ok, LM} | {error, Reason},
		LM :: {integer(), integer()},
		Reason :: term().
%% @hidden Update user password and language
update_user(Username, Password, Language) ->
	case get_user(Username) of
		{error, Reason} ->
			{error, Reason};
		{ok, #httpd_user{}} ->
			case delete_user(Username) of
				true ->
					case add_user(Username, Password, Language) of
						{ok, LM} ->
							{ok, LM};
						{error, Reason} ->
							{error, Reason}
					end;
				{error, Reason} ->
					{error, Reason}
			end
	end.

-spec query_users(Cont, Id, Locale) -> Result
	when
		Cont :: start | eof | any(),
		Id :: undefined | string(),
		Locale :: undefined | string(),
		Result :: {Cont, [#httpd_user{}]} | {error, Reason},
		Reason :: term().
query_users(start, Id, Locale) ->
	MatchSpec = MatchSpec = [{'_', [], ['$_']}],
	F = fun() ->
		mnesia:select(httpd_user, MatchSpec, read)
	end,
	case mnesia:transaction(F) of
		{atomic, Users} ->
			query_users1(Users, Id, Locale);
		{aborted, Reason} ->
			{error, Reason}
	end.
%% @hidden
query_users1([], _, _) ->
	{eof, []};
query_users1(Users, undefined, Locale) ->
	query_users2(Users, Locale);
query_users1(Users, Id, Locale) ->
	F = fun(#httpd_user{username = Username}) when element(1, Username) =:= Id ->
				true;
			(_) ->
				false
	end,
	case lists:filter(F, Users) of
		[] ->
			{error, not_found};
		FilteredUsers ->
			query_users2(FilteredUsers, Locale)
	end.
%% @hidden
query_users2(Users, undefined) ->
	{eof, Users};
query_users2(Users, Locale) ->
	F2 = fun(#httpd_user{user_data = C}) ->
				case lists:keyfind(locale, 1, C) of
					{_, Locale} -> true;
					_ -> false
				end;
			(_) ->
					false
	end,
	{eof, lists:filter(F2, Users)}.

%%----------------------------------------------------------------------
%%  internal functions
%%----------------------------------------------------------------------

-spec generate_password(Length) -> password()
	when 
		Length :: pos_integer().
%% @doc Generate a random uniform password.
%% @private
generate_password(Length) when Length > 0 ->
	Charset = charset(),
	NumChars = length(Charset),
	Random = crypto:strong_rand_bytes(Length),
	generate_password(Random, Charset, NumChars,[]).
%% @hidden
generate_password(<<N, Rest/binary>>, Charset, NumChars, Acc) ->
	CharNum = (N rem NumChars) + 1,
	NewAcc = [lists:nth(CharNum, Charset) | Acc],
	generate_password(Rest, Charset, NumChars, NewAcc);
generate_password(<<>>, _Charset, _NumChars, Acc) ->
	Acc.

-spec generate_identity(Length) -> string()
	when
		Length :: pos_integer().
%% @doc Generate a random uniform numeric identity.
%% @private
generate_identity(Length) when Length > 0 ->
	Charset = lists:seq($0, $9),
	NumChars = length(Charset),
	Random = crypto:strong_rand_bytes(Length),
	generate_identity(Random, Charset, NumChars,[]).
%% @hidden
generate_identity(<<N, Rest/binary>>, Charset, NumChars, Acc) ->
	CharNum = (N rem NumChars) + 1,
	NewAcc = [lists:nth(CharNum, Charset) | Acc],
	generate_identity(Rest, Charset, NumChars, NewAcc);
generate_identity(<<>>, _Charset, _NumChars, Acc) ->
	Acc.

-spec charset() -> Charset
	when
		Charset :: password().
%% @doc Returns the table of valid characters for passwords.
%% @private
charset() ->
	C1 = lists:seq($2, $9),
	C2 = lists:seq($a, $h),
	C3 = lists:seq($j, $k),
	C4 = lists:seq($m, $n),
	C5 = lists:seq($p, $t),
	C6 = lists:seq($w, $z),
	lists:append([C1, C2, C3, C4, C5, C6]).

-spec authorize(Identity, Password) -> Result
	when
		Identity :: string() | binary(),
		Password :: string() | binary(),
		Result :: {ok, #subscriber{}} | {error, Reason},
		Reason :: out_of_credit | disabled | bad_password | not_found | term().
%% @doc Authorize a subscriber.
%%
%% 	If the subscriber `enabled' field is `true' and have sufficient balance
%%		set `disconnect' field to `false' and return {ok, #subscriber{password = `PSK'}}
%% 	where `PSK' is used for `Mikrotik-Wireless-Psk' and `Attributes' are
%% 	additional attributes to be returned in an `Access-Accept' response.
%% @private
authorize(Identity, Password) when is_list(Identity) ->
	authorize(list_to_binary(Identity), Password);
authorize(Identity, Password) when is_list(Password) ->
	authorize(Identity, list_to_binary(Password));
authorize(Identity, Password) when is_binary(Identity),
		is_binary(Password) ->
	F= fun() ->
				case mnesia:read(subscriber, Identity, write) of
					[#subscriber{buckets = Buckets, enabled = Enabled,
							disconnect = Disconnect} = Entry] ->
						F2 = fun(#bucket{remain_amount = Amount}) when Amount > 0 ->
										true;
									(_) ->
										false
						end,
						case lists:any(F2, Buckets) of
							true ->
								case {Enabled, Disconnect, Entry#subscriber.password} of
									{true, false, Password} ->
										Entry;
									{true, true, Password} ->
										NewEntry = Entry#subscriber{disconnect = false},
										ok = mnesia:write(subscriber, NewEntry, write),
										NewEntry;
									{true, false, MTPassword} when
											Password == <<>>,
											MTPassword =/= Password ->
										Entry;
									{true, true, MTPassword} when
											Password == <<>>,
											MTPassword =/= Password ->
										NewEntry = Entry#subscriber{disconnect = false},
										ok = mnesia:write(subscriber, NewEntry, write),
										NewEntry;
									{false, _, Password} ->
										throw(disabled);
									{_, _, _} ->
										throw(bad_password)
								end;
							false ->
								throw(out_of_credit)
						end;
					[] ->
						throw(not_found)
				end
	end,
	case mnesia:transaction(F) of
		{atomic, #subscriber{} = S} ->
			{ok, S};
		{aborted, {throw, Reason}} ->
			{error, Reason};
		{aborted, Reason} ->
			{error, Reason}
	end.

-spec normalize(String) -> string()
	when
		String :: string().
%% @doc Strip non hex digits and convert to lower case.
%% @private
normalize(String) ->
	normalize(String, []).
%% @hidden
normalize([Char | T], Acc) when Char >= 48, Char =< 57 ->
	normalize(T, [Char | Acc]);
normalize([Char | T], Acc) when Char >= 97, Char =< 102 ->
	normalize(T, [Char | Acc]);
normalize([$A | T], Acc) ->
	normalize(T, [$a | Acc]);
normalize([$B | T], Acc) ->
	normalize(T, [$b | Acc]);
normalize([$C | T], Acc) ->
	normalize(T, [$c | Acc]);
normalize([$D | T], Acc) ->
	normalize(T, [$d | Acc]);
normalize([$E | T], Acc) ->
	normalize(T, [$e | Acc]);
normalize([$F | T], Acc) ->
	normalize(T, [$f | Acc]);
normalize([_ | T], Acc) ->
	normalize(T, Acc);
normalize([], Acc) ->
	lists:reverse(Acc).

-spec get_params() -> {Port :: integer(), Address :: string(),
		Directory :: string(), Group :: string()}.
%% @doc Returns configurations details for currently running
%% {@link //inets. httpd} service.
%% @hidden
get_params() ->
	{_, _, Info} = lists:keyfind(httpd, 1, inets:services_info()),
	{_, Port} = lists:keyfind(port, 1, Info),
	{_, Address} = lists:keyfind(bind_address, 1, Info),
	{ok, EnvObj} = application:get_env(inets, services),
	{httpd, HttpdObj} = lists:keyfind(httpd, 1, EnvObj),
	{directory, {Directory, AuthObj}} = lists:keyfind(directory, 1, HttpdObj),
	case lists:keyfind(require_group, 1, AuthObj) of
		{require_group, [Group | _T]} ->
			{Port, Address, Directory, Group};
		false ->
			exit(not_found)
	end.
<|MERGE_RESOLUTION|>--- conflicted
+++ resolved
@@ -641,25 +641,16 @@
 -spec add_product(Product) -> Result
 	when
 		Product :: #product{},
-<<<<<<< HEAD
-		Result :: ok | {error, Reason},
-=======
 		Result :: {ok, #product{}} | {error, Reason},
->>>>>>> 16d098fc
 		Reason :: term().
 %% @doc Add a new entry in product table.
 add_product(Product) ->
 	F = fun() ->
 		TS = erlang:system_time(?MILLISECOND),
 		N = erlang:unique_integer([positive]),
-<<<<<<< HEAD
-		Entry = Product#product{last_modified = {TS, N}},
-		mnesia:write(product, Entry, write)
-=======
 		Product1 = Product#product{last_modified = {TS, N}},
 		ok = mnesia:write(product, Product1, write),
 		Product1
->>>>>>> 16d098fc
 	end,
 	case mnesia:transaction(F) of
 		{atomic, Product2} ->
