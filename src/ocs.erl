--- conflicted
+++ resolved
@@ -280,19 +280,11 @@
 			Product, EnabledStatus, MultiSession);
 add_subscriber(Identity, Password, Attributes, Buckets, Product, EnabledStatus, MultiSession)
 		when is_list(Password) ->
-<<<<<<< HEAD
 	add_subscriber(Identity, list_to_binary(Password), Attributes, Buckets,
 			Product, EnabledStatus, MultiSession);
 add_subscriber(undefined, Password, Attributes, Buckets, Product, EnabledStatus, MultiSession)
 		when is_binary(Password), is_list(Attributes), is_list(Buckets),
 		is_boolean(EnabledStatus), is_boolean(MultiSession) ->
-=======
-	add_subscriber(Identity, list_to_binary(Password), Attributes, Balance,
-			EnabledStatus, MSessions);
-add_subscriber(undefined, Password, Attributes, Balance, EnabledStatus, MSessions)
-		when is_binary(Password), is_list(Attributes), is_integer(Balance),
-		Balance >= 0, is_boolean(EnabledStatus), is_boolean(MSessions) ->
->>>>>>> 3660a4b9
 	F2 = fun() ->
 				case get_product(Product) of
 					{error, Reason} ->
@@ -324,12 +316,7 @@
 	end;
 add_subscriber(Identity, Password, Attributes, Buckets, Product, EnabledStatus, MultiSession)
 		when is_binary(Identity), is_binary(Password), is_list(Attributes),
-<<<<<<< HEAD
 		is_list(Buckets), is_boolean(EnabledStatus), is_boolean(MultiSession) ->
-=======
-		is_integer(Balance), Balance >= 0, is_boolean(EnabledStatus),
-		is_boolean(MSessions) ->
->>>>>>> 3660a4b9
 	F1 = fun() ->
 				case get_product(Product) of
 					{error, Reason} ->
