--- conflicted
+++ resolved
@@ -280,14 +280,9 @@
 	end,
 	case ocs_rating:rate(radius, ServiceType, Subscriber, Timestamp,
 			CallAddress, Direction, initial, [], [], SessionAttributes) of
-<<<<<<< HEAD
 		{ok, #service{}, _} ->
-			ok = ocs_log:acct_log(radius, {ServerAddress, ServerPort}, start, Attributes),
-=======
-		{ok, #subscriber{}, _} ->
 			ok = ocs_log:acct_log(radius,
 					{ServerAddress, ServerPort}, start, Attributes, undefined, undefined),
->>>>>>> 19dd73d6
 			{reply, {ok, response(Id, Authenticator, Secret)}, State};
 		{out_of_credit, SessionList}  ->
 			gen_server:reply(From, {ok, response(Id, Authenticator, Secret)}),
@@ -335,13 +330,9 @@
 	end,
 	case ocs_rating:rate(radius, ServiceType, Subscriber, Timestamp,
 			CallAddress, Direction, final, DebitAmount, [], SessionAttributes) of
-<<<<<<< HEAD
-		{ok, #service{}, _} ->
-=======
-		{ok, #subscriber{}, _, Rated} ->
+		{ok, #service{}, _, Rated} ->
 			ok = ocs_log:acct_log(radius,
 					{ServerAddress, ServerPort}, stop, Attributes, undefined, Rated),
->>>>>>> 19dd73d6
 			{reply, {ok, response(Id, Authenticator, Secret)}, State};
 		{out_of_credit, SessionList, Rated}  ->
 			gen_server:reply(From, {ok, response(Id, Authenticator, Secret)}),
