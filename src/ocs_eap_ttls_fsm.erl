--- conflicted
+++ resolved
@@ -51,15 +51,11 @@
 		radius_id :: byte(),
 		req_auth :: [byte()],
 		ssl_socket :: ssl:sslsocket(),
-<<<<<<< HEAD
+		socket_options :: ssl:options(),
 		buf = [] :: [binary()],
 		ssl_pid :: pid(),
 		tls_key :: string(),
 		tls_crt :: string()}).
-=======
-		socket_options :: ssl:options(),
-		ssl_pid :: pid()}).
->>>>>>> 8ea03701
 
 -define(TIMEOUT, 30000).
 -define(BufTIMEOUT, 100).
