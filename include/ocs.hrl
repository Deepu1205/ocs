%%% ocs.hrl
%%% vim: ts=3
%%%%%%%%%%%%%%%%%%%%%%%%%%%%%%%%%%%%%%%%%%%%%%%%%%%%%%%%%%%%%%%%%%%%%%%%%%%%%
%%% @copyright 2016 - 2017 SigScale Global Inc.
%%% @end
%%% Licensed under the Apache License, Version 2.0 (the "License");
%%% you may not use this file except in compliance with the License.
%%% You may obtain a copy of the License at
%%%
%%%     http://www.apache.org/licenses/LICENSE-2.0
%%%
%%% Unless required by applicable law or agreed to in writing, software
%%% distributed under the License is distributed on an "AS IS" BASIS,
%%% WITHOUT WARRANTIES OR CONDITIONS OF ANY KIND, either express or implied.
%%% See the License for the specific language governing permissions and
%%% limitations under the License.
%%%%%%%%%%%%%%%%%%%%%%%%%%%%%%%%%%%%%%%%%%%%%%%%%%%%%%%%%%%%%%%%%%%%%%%%%%%%%
%%% 

-type offer_status() :: in_study | in_design | in_test
		| active | rejected | launched | retired | obsolete.
-type product_status() :: created | pending_active | aborted
		| cancelled | active | suspended | pending_terminate | terminated.

%% define price types
-type product_price_type() :: recurring | one_time | usage.

%% define unit of measure
-type unit_of_measure() :: octets| cents | seconds.

%% define recurring charge period
-type recur_period() :: daily | weekly | monthly | yearly.

%% define client table entries record
-record(client,
		{address :: inet:ip_address(),
		identifier = <<>> :: binary(),
		port :: inet:port_number(),
		protocol :: radius | diameter,
		secret :: binary(),
		last_modified :: tuple()}).

-record(alteration,
		{name :: string() | undefined,
		description :: string() | undefined,
		start_date :: pos_integer() | undefined,
		end_date :: pos_integer() | undefined,
		type :: product_price_type() | undefined,
		period :: recur_period() | undefined,
		units :: unit_of_measure() | undefined,
		size :: integer() | undefined,
		amount :: integer() | undefined,
		currency :: string() | undefined}).

-record(price,
		{name :: string() | undefined,
		description :: string() | undefined,
		start_date :: pos_integer() | undefined,
		end_date :: pos_integer() | undefined,
		type :: product_price_type() | undefined,
		period :: recur_period() | undefined,
		units :: unit_of_measure() | undefined,
		size :: integer() | undefined,
		amount :: integer() | undefined,
		currency :: string() | undefined,
		alteration :: #alteration{} | undefined}).

-record(product,
<<<<<<< HEAD
		{name :: '_' | string() | undefined,
		description :: '_' | string() | undefined,
		start_date :: '_' | pos_integer() | undefined,
		end_date :: '_' | pos_integer() | undefined,
		is_bundle = false :: '_' | boolean() | undefined,
		status :: offer_status() | '_' | undefined,
		specification :: string(),
		price :: '_' | [#price{}] | undefined,
=======
		{name :: string() | undefined,
		description :: string() | undefined,
		start_date :: pos_integer() | undefined,
		end_date :: pos_integer() | undefined,
		is_bundle = false :: boolean() | '_' | undefined,
		status :: offer_status() | undefined,
		specification :: string() | undefined,
		price = [] :: [#price{}] | '_',
>>>>>>> 16d098fc
		characteristics = [] :: [tuple()],
		last_modified :: tuple() | '_' | undefined}).

-record(bucket,
		{id :: string() | undefined,
		name :: string() | undefined,
		bucket_type :: octets | cents | seconds,
		start_date :: pos_integer() | undefined,
		termination_date :: pos_integer() | undefined,
		remain_amount = 0 :: integer(),
		units :: octets | cents | seconds | undefined,
		last_modified :: tuple() | undefined}).

-record(product_instance,
		{product :: string(),
		start_date :: pos_integer(),
		termination_date :: pos_integer(),
		status :: product_status(),
		characteristics = [] :: [tuple()],
		last_modified :: tuple() |  undefined}).

%% define subscriber table entries record
-record(subscriber,
		{name :: binary(),
		password :: binary(),
		attributes :: radius_attributes:attributes(),
		buckets :: [#bucket{}],
		product :: #product_instance{},
		enabled = true :: boolean(),
		disconnect  = false :: boolean(),
		session_attributes = radius_attributes:new() :: [radius_attributes:attributes()],
		multisession = false :: boolean(),
		last_modified :: tuple()}).

<|MERGE_RESOLUTION|>--- conflicted
+++ resolved
@@ -66,7 +66,6 @@
 		alteration :: #alteration{} | undefined}).
 
 -record(product,
-<<<<<<< HEAD
 		{name :: '_' | string() | undefined,
 		description :: '_' | string() | undefined,
 		start_date :: '_' | pos_integer() | undefined,
@@ -75,16 +74,6 @@
 		status :: offer_status() | '_' | undefined,
 		specification :: string(),
 		price :: '_' | [#price{}] | undefined,
-=======
-		{name :: string() | undefined,
-		description :: string() | undefined,
-		start_date :: pos_integer() | undefined,
-		end_date :: pos_integer() | undefined,
-		is_bundle = false :: boolean() | '_' | undefined,
-		status :: offer_status() | undefined,
-		specification :: string() | undefined,
-		price = [] :: [#price{}] | '_',
->>>>>>> 16d098fc
 		characteristics = [] :: [tuple()],
 		last_modified :: tuple() | '_' | undefined}).
 
